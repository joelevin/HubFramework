--- conflicted
+++ resolved
@@ -262,12 +262,11 @@
  */
 - (void)cancelComponentSelection;
 
-<<<<<<< HEAD
 /**
  * Reload the view model of the view controller.
  */
 - (void)reload;
-=======
+
 #pragma mark - Unavailable initializers
 
 /// Use `HUBViewControllerFactory` to create instances of this class
@@ -282,7 +281,6 @@
 /// Use `HUBViewControllerFactory` to create instances of this class
 - (instancetype)initWithNibName:(nullable NSString *)nibNameOrNil
                          bundle:(nullable NSBundle *)nibBundleOrNil NS_UNAVAILABLE;
->>>>>>> 31983b9a
 
 @end
 
