/*
 *  Copyright (c) 2016 Spotify AB.
 *
 *  Licensed to the Apache Software Foundation (ASF) under one
 *  or more contributor license agreements.  See the NOTICE file
 *  distributed with this work for additional information
 *  regarding copyright ownership.  The ASF licenses this file
 *  to you under the Apache License, Version 2.0 (the
 *  "License"); you may not use this file except in compliance
 *  with the License.  You may obtain a copy of the License at
 *
 *  http://www.apache.org/licenses/LICENSE-2.0
 *
 *  Unless required by applicable law or agreed to in writing,
 *  software distributed under the License is distributed on an
 *  "AS IS" BASIS, WITHOUT WARRANTIES OR CONDITIONS OF ANY
 *  KIND, either express or implied.  See the License for the
 *  specific language governing permissions and limitations
 *  under the License.
 */

#import "HUBComponentWrapper.h"

#import "HUBComponentWithChildren.h"
#import "HUBComponentWithRestorableUIState.h"
#import "HUBComponentViewObserver.h"
#import "HUBComponentWithImageHandling.h"
#import "HUBComponentContentOffsetObserver.h"
#import "HUBComponentActionPerformer.h"
#import "HUBComponentModel.h"
#import "HUBComponentUIStateManager.h"
#import "HUBComponentResizeObservingView.h"
#import "HUBActionPerformer.h"
#import "HUBComponentGestureRecognizer.h"
#import "HUBUtilities.h"

NS_ASSUME_NONNULL_BEGIN

@interface HUBComponentWrapper () <HUBComponentChildDelegate, HUBComponentResizeObservingViewDelegate, HUBActionPerformer, UIGestureRecognizerDelegate>

@property (nonatomic, strong, readwrite) id<HUBComponentModel> model;
@property (nonatomic, assign) BOOL viewHasAppearedSinceLastModelChange;
@property (nonatomic, strong, readonly) id<HUBComponent> component;
@property (nonatomic, strong, readonly) HUBComponentUIStateManager *UIStateManager;
@property (nonatomic, strong, readonly) NSMutableDictionary<NSNumber *, HUBComponentWrapper *> *childrenByIndex;
@property (nonatomic, strong, readonly) NSMutableDictionary<NSNumber *, UIView *> *visibleChildViewsByIndex;
@property (nonatomic, strong, readonly) HUBComponentGestureRecognizer *gestureRecognizer;
@property (nonatomic, assign) BOOL hasBeenConfigured;
@property (nonatomic, assign) BOOL shouldPerformDelayedHighlight;
@property (nonatomic, assign) HUBComponentSelectionState selectionState;

@end

@implementation HUBComponentWrapper

- (instancetype)initWithComponent:(id<HUBComponent>)component
                            model:(id<HUBComponentModel>)model
                   UIStateManager:(HUBComponentUIStateManager *)UIStateManager
                         delegate:(id<HUBComponentWrapperDelegate>)delegate
                gestureRecognizer:(HUBComponentGestureRecognizer *)gestureRecognizer
                           parent:(nullable HUBComponentWrapper *)parent
{
    NSParameterAssert(component != nil);
    NSParameterAssert(model != nil);
    NSParameterAssert(UIStateManager != nil);
    NSParameterAssert(gestureRecognizer != nil);
    NSParameterAssert(delegate != nil);
    
    self = [super init];
    
    if (self) {
        _identifier = [NSUUID UUID];
        _model = model;
        _component = component;
        _UIStateManager = UIStateManager;
        _gestureRecognizer = gestureRecognizer;
        _delegate = delegate;
        _parent = parent;
        _childrenByIndex = [NSMutableDictionary new];
        _visibleChildViewsByIndex = [NSMutableDictionary new];

        _gestureRecognizer.delegate = self;
        [_gestureRecognizer addTarget:self action:@selector(handleGestureRecognizer:)];
        
        if ([_component conformsToProtocol:@protocol(HUBComponentWithChildren)]) {
            ((id<HUBComponentWithChildren>)_component).childDelegate = self;
        }
        
        if ([_component conformsToProtocol:@protocol(HUBComponentActionPerformer)]) {
            ((id<HUBComponentActionPerformer>)_component).actionPerformer = self;
        }
    }
    
    return self;
}

#pragma mark - API

- (void)viewDidMoveToSuperview:(UIView *)superview
{
    [self.gestureRecognizer.view removeGestureRecognizer:self.gestureRecognizer];
    [superview addGestureRecognizer:self.gestureRecognizer];
}

- (void)saveComponentUIState
{
    if (![self.component conformsToProtocol:@protocol(HUBComponentWithRestorableUIState)]) {
        return;
    }
    
    id currentUIState = [(id<HUBComponentWithRestorableUIState>)self.component currentUIState];
    
    if (currentUIState == nil) {
        [self.UIStateManager removeSavedUIStateForComponentModel:self.model];
    } else {
        [self.UIStateManager saveUIState:currentUIState forComponentModel:self.model];
    }
}

- (NSArray<HUBComponentWrapper *> *)visibleChildren
{
    NSMutableArray<HUBComponentWrapper *> *visibleChildren = [NSMutableArray array];
    for (NSNumber *visibleViewIndex in self.visibleChildViewsByIndex) {
        HUBComponentWrapper *childComponentWrapper = self.childrenByIndex[visibleViewIndex];
        if (childComponentWrapper != nil) {
            [visibleChildren addObject:childComponentWrapper];
        }
    }
    return [visibleChildren copy];
}

#pragma mark - Property overrides

- (BOOL)handlesImages
{
    return [self.component conformsToProtocol:@protocol(HUBComponentWithImageHandling)];
}

- (BOOL)isContentOffsetObserver
{
    return [self.component conformsToProtocol:@protocol(HUBComponentContentOffsetObserver)];
}

- (BOOL)isRootComponent
{
    return self.parent == nil;
}

#pragma mark - HUBComponent

- (NSSet<HUBComponentLayoutTrait> *)layoutTraits
{
    return self.component.layoutTraits;
}

- (nullable __kindof UIView *)view
{
    return self.component.view;
}

- (void)setView:(nullable __kindof UIView *)view
{
    self.component.view = view;
}

- (void)loadView
{
    BOOL const viewLoaded = (self.view != nil);
    UIView * const view = HUBComponentLoadViewIfNeeded(self.component);
    
    if (!viewLoaded) {
        if ([self.component conformsToProtocol:@protocol(HUBComponentViewObserver)]) {
            HUBComponentResizeObservingView * const resizeObservingView = [[HUBComponentResizeObservingView alloc] initWithFrame:view.bounds];
            resizeObservingView.delegate = self;
            [view addSubview:resizeObservingView];
        }
    }
}

- (CGSize)preferredViewSizeForDisplayingModel:(id<HUBComponentModel>)model containerViewSize:(CGSize)containerViewSize
{
    return [self.component preferredViewSizeForDisplayingModel:model containerViewSize:containerViewSize];
}

- (void)configureViewWithModel:(id<HUBComponentModel>)model containerViewSize:(CGSize)containerViewSize
{
    if (self.hasBeenConfigured) {
        if ([self.model isEqual:model]) {
            return;
        }
        
        [self saveComponentUIState];
        [self.component prepareViewForReuse];
    }
    
    self.model = model;
    
    [self.component configureViewWithModel:model containerViewSize:containerViewSize];
    [self restoreComponentUIStateForModel:model];
    
    self.viewHasAppearedSinceLastModelChange = NO;
    self.hasBeenConfigured = YES;
}

- (void)prepareViewForReuse
{
    NSNumber * const index = @(self.model.index);
    
    HUBComponentWrapper * const parent = self.parent;
    parent.childrenByIndex[index] = nil;
    parent.visibleChildViewsByIndex[index] = nil;
    
    [self.delegate sendComponentWrapperToReusePool:self];
}

#pragma mark - HUBComponentWithImageHandling

- (CGSize)preferredSizeForImageFromData:(id<HUBComponentImageData>)imageData model:(id<HUBComponentModel>)model containerViewSize:(CGSize)containerViewSize
{
    if (![self.component conformsToProtocol:@protocol(HUBComponentWithImageHandling)]) {
        return CGSizeZero;
    }
    
    return [(id<HUBComponentWithImageHandling>)self.component preferredSizeForImageFromData:imageData
                                                                                      model:model
                                                                          containerViewSize:containerViewSize];
}

- (void)updateViewForLoadedImage:(UIImage *)image fromData:(id<HUBComponentImageData>)imageData model:(id<HUBComponentModel>)model animated:(BOOL)animated
{
    if (![self.component conformsToProtocol:@protocol(HUBComponentWithImageHandling)]) {
        return;
    }
    
    [(id<HUBComponentWithImageHandling>)self.component updateViewForLoadedImage:image
                                                                       fromData:imageData
                                                                          model:model
                                                                       animated:animated];
}

#pragma mark - HUBComponentViewObserver

- (void)viewWillAppear
{
    if ([self.component conformsToProtocol:@protocol(HUBComponentViewObserver)]) {
        [(id<HUBComponentViewObserver>)self.component viewWillAppear];
    }
    
    for (NSNumber * const childIndex in self.visibleChildViewsByIndex) {
        HUBComponentWrapper * const childComponent = self.childrenByIndex[childIndex];
        UIView *childView = self.visibleChildViewsByIndex[childIndex];
        
        if (childComponent != nil) {
            [childComponent viewWillAppear];
        }
        
        [self.delegate componentWrapper:self
                         childComponent:childComponent
                              childView:childView
                      willAppearAtIndex:childIndex.unsignedIntegerValue];
    }
    
    self.viewHasAppearedSinceLastModelChange = YES;
}

- (void)viewDidResize
{
    if (![self.component conformsToProtocol:@protocol(HUBComponentViewObserver)]) {
        return;
    }
    
    [(id<HUBComponentViewObserver>)self.component viewDidResize];
}

#pragma mark - HUBComponentContentOffsetObserver

- (void)updateViewForChangedContentOffset:(CGPoint)contentOffset
{
    if (![self.component conformsToProtocol:@protocol(HUBComponentContentOffsetObserver)]) {
        return;
    }
    
    [(id<HUBComponentContentOffsetObserver>)self.component updateViewForChangedContentOffset:contentOffset];
}

#pragma mark - HUBComponentWithSelectionState

- (void)updateViewForSelectionState:(HUBComponentSelectionState)selectionState
{
    [self updateViewForSelectionState:selectionState notifyDelegate:NO];
}

#pragma mark - HUBComponentChildDelegate

- (id<HUBComponent>)component:(id<HUBComponentWithChildren>)component childComponentForModel:(id<HUBComponentModel>)childComponentModel
{
    HUBComponentWrapper * const childComponent = [self.delegate componentWrapper:self childComponentForModel:childComponentModel];
    self.childrenByIndex[@(childComponentModel.index)] = childComponent;
    return childComponent;
}

- (void)component:(id<HUBComponentWithChildren>)component willDisplayChildAtIndex:(NSUInteger)childIndex view:(UIView *)childView
{
    if (self.component != component) {
        return;
    }
    
    HUBComponentWrapper * const childComponent = self.childrenByIndex[@(childIndex)];
    
    if (childComponent != nil) {
        [childComponent viewWillAppear];
    }
    
    self.visibleChildViewsByIndex[@(childIndex)] = childView;
    [self.delegate componentWrapper:self
                     childComponent:childComponent
                          childView:childView
                  willAppearAtIndex:childIndex];
}

- (void)component:(id<HUBComponentWithChildren>)component didStopDisplayingChildAtIndex:(NSUInteger)childIndex view:(UIView *)childView
{
    if (self.component != component) {
        return;
    }
    
    HUBComponentWrapper * const childComponent = self.childrenByIndex[@(childIndex)];
    self.visibleChildViewsByIndex[@(childIndex)] = nil;

    [self.delegate componentWrapper:self
                     childComponent:childComponent
                          childView:childView
                didDisappearAtIndex:childIndex];
}

- (void)component:(id<HUBComponentWithChildren>)component childSelectedAtIndex:(NSUInteger)childIndex
{
    if (self.component != component) {
        return;
    }
    
    [self.delegate componentWrapper:self childSelectedAtIndex:childIndex];
}

#pragma mark - HUBComponentResizeObservingViewDelegate

- (void)resizeObservingViewDidResize:(HUBComponentResizeObservingView *)view
{
    [(id<HUBComponentViewObserver>)self.component viewDidResize];
}

#pragma mark - UIGestureRecognizerDelegate

- (BOOL)gestureRecognizer:(UIGestureRecognizer *)gestureRecognizer shouldRecognizeSimultaneouslyWithGestureRecognizer:(UIGestureRecognizer *)otherGestureRecognizer
{
    return YES;
}

<<<<<<< HEAD
#pragma mark - HUBActionPerformer
=======
- (BOOL)gestureRecognizer:(UIGestureRecognizer *)gestureRecognizer shouldReceiveTouch:(UITouch *)touch
{
    CGPoint const touchLocation = [touch locationInView:self.view];
    
    if (!CGRectContainsPoint(self.view.bounds, touchLocation)) {
        return NO;
    }
    
    UIView *currentView = touch.view;
    
    while (currentView != nil && currentView != self.view) {
        if ([currentView isKindOfClass:[UIButton class]]) {
            return NO;
        }
        
        if ([currentView isKindOfClass:[UICollectionViewCell class]]) {
            return NO;
        }
        
        if ([currentView isKindOfClass:[UITableViewCell class]]) {
            return NO;
        }
        
        currentView = currentView.superview;
    }
    
    return YES;
}

#pragma mark - HUBComponentResizeObservingViewDelegate
>>>>>>> df66f40d

- (BOOL)performActionWithIdentifier:(HUBIdentifier *)identifier customData:(nullable NSDictionary<NSString *, id> *)customData
{
    return [self.delegate componentWrapper:self performActionWithIdentifier:identifier customData:customData];
}

#pragma mark - Gesture recognizer handling

- (void)handleGestureRecognizer:(UIGestureRecognizer *)gestureRecognizer
{
    id<HUBComponentWrapperDelegate> const delegate = self.delegate;
    
    switch (gestureRecognizer.state) {
        case UIGestureRecognizerStatePossible:
        case UIGestureRecognizerStateChanged:
            break;
        case UIGestureRecognizerStateBegan: {
            self.shouldPerformDelayedHighlight = YES;
            [delegate componentWrapper:self willUpdateSelectionState:HUBComponentSelectionStateHighlighted];
            
            // Delay highlight for a short time, to prevent the UI from flashing when the user scrolls over multiple components
            dispatch_after(dispatch_time(DISPATCH_TIME_NOW, (int64_t)(0.2 * NSEC_PER_SEC)), dispatch_get_main_queue(), ^{
                if (!self.shouldPerformDelayedHighlight) {
                    return;
                }
                
                [self updateViewForSelectionState:HUBComponentSelectionStateHighlighted notifyDelegate:YES];
            });
            
            break;
        }
        case UIGestureRecognizerStateEnded: {
            [delegate componentWrapper:self willUpdateSelectionState:HUBComponentSelectionStateSelected];
            [self updateViewForSelectionState:HUBComponentSelectionStateSelected notifyDelegate:YES];
            break;
        }
        case UIGestureRecognizerStateCancelled:
        case UIGestureRecognizerStateFailed: {
            [delegate componentWrapper:self willUpdateSelectionState:HUBComponentSelectionStateNone];
            [self updateViewForSelectionState:HUBComponentSelectionStateNone notifyDelegate:YES];
            break;
        }
    }
}

#pragma mark - Private utilities

- (void)restoreComponentUIStateForModel:(id<HUBComponentModel>)model
{
    if (![self.component conformsToProtocol:@protocol(HUBComponentWithRestorableUIState)]) {
        return;
    }
    
    id restoredUIState = [self.UIStateManager restoreUIStateForComponentModel:model];
    
    if (restoredUIState != nil) {
        [(id<HUBComponentWithRestorableUIState>)self.component restoreUIState:restoredUIState];
    }
}

- (void)updateViewForSelectionState:(HUBComponentSelectionState)selectionState notifyDelegate:(BOOL)notifyDelegate
{
    if (selectionState == HUBComponentSelectionStateNone) {
        [self.gestureRecognizer cancel];
    }
    
    self.shouldPerformDelayedHighlight = NO;
    
    if (self.selectionState == selectionState) {
        return;
    }
    
    self.selectionState = selectionState;
    
    if ([self.component conformsToProtocol:@protocol(HUBComponentWithSelectionState)]) {
        [(id<HUBComponentWithSelectionState>)self.component updateViewForSelectionState:selectionState];
    } else if ([self.view isKindOfClass:[UITableViewCell class]]) {
        UITableViewCell * const tableViewCell = self.view;
        
        switch (selectionState) {
            case HUBComponentSelectionStateNone:
                tableViewCell.highlighted = NO;
                tableViewCell.selected = NO;
                break;
            case HUBComponentSelectionStateHighlighted:
                tableViewCell.highlighted = YES;
                tableViewCell.selected = NO;
                break;
            case HUBComponentSelectionStateSelected:
                tableViewCell.highlighted = NO;
                tableViewCell.selected = YES;
                break;
        }
    } else if ([self.view isKindOfClass:[UICollectionViewCell class]]) {
        UICollectionViewCell * const collectionViewCell = self.view;
        
        switch (selectionState) {
            case HUBComponentSelectionStateNone:
                collectionViewCell.highlighted = NO;
                collectionViewCell.selected = NO;
                break;
            case HUBComponentSelectionStateHighlighted:
                collectionViewCell.highlighted = YES;
                collectionViewCell.selected = NO;
                break;
            case HUBComponentSelectionStateSelected:
                collectionViewCell.highlighted = NO;
                collectionViewCell.selected = YES;
                break;
        }
    }
    
    if (notifyDelegate) {
        [self.delegate componentWrapper:self didUpdateSelectionState:selectionState];
    }
}

@end

NS_ASSUME_NONNULL_END<|MERGE_RESOLUTION|>--- conflicted
+++ resolved
@@ -356,9 +356,6 @@
     return YES;
 }
 
-<<<<<<< HEAD
-#pragma mark - HUBActionPerformer
-=======
 - (BOOL)gestureRecognizer:(UIGestureRecognizer *)gestureRecognizer shouldReceiveTouch:(UITouch *)touch
 {
     CGPoint const touchLocation = [touch locationInView:self.view];
@@ -387,9 +384,8 @@
     
     return YES;
 }
-
-#pragma mark - HUBComponentResizeObservingViewDelegate
->>>>>>> df66f40d
+#pragma mark - HUBActionPerformer
+
 
 - (BOOL)performActionWithIdentifier:(HUBIdentifier *)identifier customData:(nullable NSDictionary<NSString *, id> *)customData
 {
