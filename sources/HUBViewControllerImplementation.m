--- conflicted
+++ resolved
@@ -870,15 +870,9 @@
     collectionView.decelerationRate = [self.scrollHandler scrollDecelerationRateForViewController:self];
     collectionView.dataSource = self;
     collectionView.delegate = self;
-<<<<<<< HEAD
-    
-    [self.view addGestureRecognizer:collectionView.panGestureRecognizer];
-    [self.view insertSubview:collectionView atIndex:0];
-=======
 
     HUBContainerView *containerView = (HUBContainerView *)self.view;
     containerView.collectionView = self.collectionView;
->>>>>>> 511ba6f9
 }
 
 - (void)reloadCollectionViewWithViewModel:(id<HUBViewModel>)viewModel animated:(BOOL)animated
