--- conflicted
+++ resolved
@@ -900,11 +900,7 @@
 
         [self headerAndOverlayComponentViewsWillAppear];
         [self adjustCollectionViewContentInsetWithProposedTopValue:[self calculateTopContentInset]];
-<<<<<<< HEAD
-        [self.delegate viewControllerDidFinishRendering:self];
-=======
         [delegate viewControllerDidFinishRendering:self];
->>>>>>> 5eb231a9
     }];
     
     self.viewModelHasChangedSinceLastLayoutUpdate = NO;
@@ -967,13 +963,6 @@
 - (CGFloat)calculateTopContentInset
 {
     if (self.headerComponentWrapper != nil) {
-<<<<<<< HEAD
-        HUBComponentWrapper * const headerComponentWrapper = self.headerComponentWrapper;
-        CGSize const defaultHeaderSize = [headerComponentWrapper preferredViewSizeForDisplayingModel:headerComponentWrapper.model
-                                                                                   containerViewSize:self.collectionView.frame.size];
-        
-        return defaultHeaderSize.height;
-=======
         if (![self.delegate viewControllerShouldIgnoreHeaderComponentContentInset:self]) {
             HUBComponentWrapper * const headerComponentWrapper = self.headerComponentWrapper;
             CGSize const defaultHeaderSize = [headerComponentWrapper preferredViewSizeForDisplayingModel:headerComponentWrapper.model
@@ -981,7 +970,6 @@
             
             return defaultHeaderSize.height;
         }
->>>>>>> 5eb231a9
     }
     
     CGFloat const statusBarWidth = CGRectGetWidth([UIApplication sharedApplication].statusBarFrame);
