--- conflicted
+++ resolved
@@ -899,20 +899,8 @@
         id<HUBViewControllerDelegate> delegate = self.delegate;
 
         [self headerAndOverlayComponentViewsWillAppear];
-<<<<<<< HEAD
         [self adjustCollectionViewContentInsetWithProposedTopValue:[self calculateTopContentInset]];
-        [self.delegate viewControllerDidFinishRendering:self];
-=======
-
-        CGFloat topInset = [self defaultTopContentInset];
-        if (self.headerComponentWrapper != nil) {
-            BOOL ignoreHeaderComponentInset = [delegate viewControllerShouldIgnoreHeaderComponentContentInset:self];
-            topInset = ignoreHeaderComponentInset ? 0 : CGRectGetHeight(self.headerComponentWrapper.view.frame);
-        }
-
-        [self adjustCollectionViewContentInsetWithProposedTopValue:topInset];
         [delegate viewControllerDidFinishRendering:self];
->>>>>>> f6275ec9
     }];
     
     self.viewModelHasChangedSinceLastLayoutUpdate = NO;
