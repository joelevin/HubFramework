#import "HUBCollectionViewLayout.h"

#import "HUBViewModel.h"
#import "HUBComponentModel.h"
#import "HUBComponentRegistryImplementation.h"
#import "HUBComponent.h"
#import "HUBComponentWithChildren.h"
#import "HUBComponentIdentifier.h"
#import "HUBComponentLayoutManager.h"
#import "HUBComponentLayoutWrapper.h"
#import "HUBScrollBehaviorWrapper.h"

NS_ASSUME_NONNULL_BEGIN

@interface HUBCollectionViewLayout () <HUBComponentChildDelegate>

@property (nonatomic, strong, readonly) id<HUBViewModel> viewModel;
@property (nonatomic, strong, readonly) HUBComponentRegistryImplementation *componentRegistry;
@property (nonatomic, strong, readonly) id<HUBComponentLayoutManager> componentLayoutManager;
@property (nonatomic, strong, readonly) HUBScrollBehaviorWrapper *scrollBehavior;
@property (nonatomic, strong, readonly) NSMutableDictionary<HUBComponentIdentifier *, id<HUBComponent>> *componentCache;
@property (nonatomic, strong, readonly) NSMutableDictionary<NSIndexPath *, UICollectionViewLayoutAttributes *> *layoutAttributesByIndexPath;
@property (nonatomic, strong, readonly) NSMutableDictionary<NSNumber *, NSMutableSet<NSIndexPath *> *> *indexPathsByVerticalGroup;
@property (nonatomic) CGSize contentSize;

@end

@implementation HUBCollectionViewLayout

- (instancetype)initWithViewModel:(id<HUBViewModel>)viewModel
                componentRegistry:(HUBComponentRegistryImplementation *)componentRegistry
           componentLayoutManager:(id<HUBComponentLayoutManager>)componentLayoutManager
                   scrollBehavior:(HUBScrollBehaviorWrapper *)scrollBehavior
{
    self = [super init];
    
    if (self) {
        _viewModel = viewModel;
        _componentRegistry = componentRegistry;
        _componentLayoutManager = componentLayoutManager;
        _scrollBehavior = scrollBehavior;
        _componentCache = [NSMutableDictionary new];
        _layoutAttributesByIndexPath = [NSMutableDictionary new];
        _indexPathsByVerticalGroup = [NSMutableDictionary new];
    }
    
    return self;
}

- (void)computeForCollectionViewSize:(CGSize)collectionViewSize
{
    [self.layoutAttributesByIndexPath removeAllObjects];
    [self.indexPathsByVerticalGroup removeAllObjects];
    
    BOOL componentIsInTopRow = YES;
    NSMutableArray<id<HUBComponent>> * const componentsOnCurrentRow = [NSMutableArray new];
    CGFloat currentRowMaxY = 0;
    CGPoint currentPoint = CGPointZero;
    CGPoint firstComponentOnCurrentRowOrigin = CGPointZero;
    NSUInteger const allComponentsCount = self.viewModel.bodyComponentModels.count;
    CGFloat maxBottomRowComponentHeight = 0;
    CGFloat maxBottomRowHeightWithMargins = 0;
    
    for (NSUInteger componentIndex = 0; componentIndex < allComponentsCount; componentIndex++) {
        id<HUBComponentModel> const componentModel = self.viewModel.bodyComponentModels[componentIndex];
        id<HUBComponent> const component = [self componentForModel:componentModel];
        NSSet<HUBComponentLayoutTrait *> * const componentLayoutTraits = component.layoutTraits;
        BOOL isLastComponent = (componentIndex == allComponentsCount - 1);

        CGRect componentViewFrame = [self defaultViewFrameForComponent:component
                                                                 model:componentModel
                                                          currentPoint:currentPoint
                                                    collectionViewSize:collectionViewSize];

        UIEdgeInsets margins = [self defaultMarginsForComponent:component
                                                     isInTopRow:componentIsInTopRow
                                         componentsOnCurrentRow:componentsOnCurrentRow];

        [self.scrollBehavior adjustMargins:&margins
                              forComponent:component
                             componentSize:componentViewFrame.size
                        collectionViewSize:collectionViewSize
                                isInTopRow:componentIsInTopRow
                           isLastComponent:isLastComponent];

        componentViewFrame.origin.x = currentPoint.x + margins.left;

        BOOL couldFitOnTheRow = CGRectGetMaxX(componentViewFrame) + margins.right <= collectionViewSize.width;
        
        if (couldFitOnTheRow == NO) {
            [self updateLayoutAttributesForComponentsIfNeeded:componentsOnCurrentRow
                                           lastComponentIndex:componentIndex - 1
                                              firstComponentX:firstComponentOnCurrentRowOrigin.x
                                               lastComponentX:currentPoint.x
                                                     rowWidth:collectionViewSize.width];

            if (componentsOnCurrentRow.count > 0) {
                margins.top = 0;
                
                for (id<HUBComponent> const verticallyPrecedingComponent in componentsOnCurrentRow) {
                    CGFloat marginToComponent = [self.componentLayoutManager verticalMarginForComponentWithLayoutTraits:componentLayoutTraits
                                                                                         precedingComponentLayoutTraits:verticallyPrecedingComponent.layoutTraits];
                    
                    if (componentIsInTopRow) {
                        marginToComponent += [self.componentLayoutManager marginBetweenComponentWithLayoutTraits:verticallyPrecedingComponent.layoutTraits
                                                                                                  andContentEdge:HUBComponentLayoutContentEdgeTop];
                    }
                    
                    if (marginToComponent > margins.top) {
                        margins.top = marginToComponent;
                    }
                }
            }
            
            componentViewFrame.origin.x = [self.componentLayoutManager marginBetweenComponentWithLayoutTraits:componentLayoutTraits
                                                                                               andContentEdge:HUBComponentLayoutContentEdgeLeft];
            
            componentViewFrame.origin.y = currentRowMaxY + margins.top;
            componentIsInTopRow = NO;
            [componentsOnCurrentRow removeAllObjects];
            currentPoint.y = CGRectGetMinY(componentViewFrame);
            currentRowMaxY = CGRectGetMaxY(componentViewFrame);
        } else {
            componentViewFrame.origin.y = currentPoint.y + margins.top;
        }
        
        componentViewFrame = [self horizontallyAdjustComponentViewFrame:componentViewFrame
                                                  forCollectionViewSize:collectionViewSize
                                                                margins:margins];
        
        currentPoint.x = CGRectGetMaxX(componentViewFrame);
<<<<<<< HEAD
        currentRowMaxY = MAX(currentRowMaxY, CGRectGetMaxY(componentViewFrame));
=======
        CGFloat componentHeight = CGRectGetHeight(componentViewFrame);
        currentRowHeight = MAX(currentRowHeight, componentHeight);
>>>>>>> 2d4385a8
        
        [self registerComponentViewFrame:componentViewFrame forIndex:componentIndex];
        
        [componentsOnCurrentRow addObject:component];

        if (componentsOnCurrentRow.count == 1) {
            firstComponentOnCurrentRowOrigin = componentViewFrame.origin;
        }

        if (isLastComponent) {
            // We center components if needed when we go to a new row. If it is the last row we need to center it here
            [self updateLayoutAttributesForComponentsIfNeeded:componentsOnCurrentRow
                                           lastComponentIndex:componentIndex
                                              firstComponentX:firstComponentOnCurrentRowOrigin.x
                                               lastComponentX:currentPoint.x
                                                     rowWidth:collectionViewSize.width];

            /* If we're on the last row, accumulate height + bottom margin so we can respect bottom margins for all
             * cards in the row.
             */
            maxBottomRowComponentHeight = currentRowHeight;
            maxBottomRowHeightWithMargins = MAX(maxBottomRowHeightWithMargins, componentHeight + margins.bottom);
        }
    }

    self.contentSize = [self contentSizeForContentHeight:currentRowMaxY
                                     bottomRowComponents:componentsOnCurrentRow
                                     minimumBottomMargin:maxBottomRowHeightWithMargins - maxBottomRowComponentHeight
                                      collectionViewSize:collectionViewSize];
}

#pragma mark - HUBComponentChildDelegate

- (id<HUBComponentWrapper>)component:(id<HUBComponentWithChildren>)component childComponentForModel:(id<HUBComponentModel>)childComponentModel
{
    id<HUBComponent> const childComponent = [self componentForModel:childComponentModel];
    return [[HUBComponentLayoutWrapper alloc] initWithComponent:childComponent model:childComponentModel];
}

- (void)component:(id<HUBComponentWithChildren>)component willDisplayChildAtIndex:(NSUInteger)childIndex view:(UIView *)childView
{
    // No-op
}

- (void)component:(id<HUBComponentWithChildren>)component didStopDisplayingChildAtIndex:(NSUInteger)childIndex view:(UIView *)childView
{
    // No-op
}

- (void)component:(id<HUBComponentWithChildren>)component childSelectedAtIndex:(NSUInteger)childIndex view:(UIView *)childView
{
    // No-op
}

#pragma mark - UICollectionViewLayout

- (nullable NSArray<UICollectionViewLayoutAttributes *> *)layoutAttributesForElementsInRect:(CGRect)rect
{
    NSMutableArray<UICollectionViewLayoutAttributes *> * const layoutAttributes = [NSMutableArray new];
    
    [self forEachVerticalGroupInRect:rect runBlock:^(NSInteger groupIndex) {
        for (NSIndexPath * const indexPath in self.indexPathsByVerticalGroup[@(groupIndex)]) {
            UICollectionViewLayoutAttributes * const layoutAttributesForIndexPath = [self layoutAttributesForItemAtIndexPath:indexPath];

            if (layoutAttributesForIndexPath != nil) {
                [layoutAttributes addObject:layoutAttributesForIndexPath];
            }
        }
    }];
    
    return layoutAttributes;
}

- (nullable UICollectionViewLayoutAttributes *)layoutAttributesForItemAtIndexPath:(NSIndexPath *)indexPath
{
    return self.layoutAttributesByIndexPath[indexPath];
}

- (BOOL)shouldInvalidateLayoutForBoundsChange:(CGRect)newBounds
{
    return YES;
}

- (CGSize)collectionViewContentSize
{
    return self.contentSize;
}

#pragma mark - Private utilities

- (id<HUBComponent>)componentForModel:(id<HUBComponentModel>)model
{
    id<HUBComponent> const cachedComponent = self.componentCache[model.componentIdentifier];
    
    if (cachedComponent != nil) {
        return cachedComponent;
    }
    
    id<HUBComponent> const newComponent = [self.componentRegistry createComponentForModel:model];
    self.componentCache[model.componentIdentifier] = newComponent;
    
    if ([newComponent conformsToProtocol:@protocol(HUBComponentWithChildren)]) {
        ((id<HUBComponentWithChildren>)newComponent).childDelegate = self;
    }
    
    return newComponent;
}

- (void)forEachVerticalGroupInRect:(CGRect)rect runBlock:(void(^)(NSInteger groupIndex))block
{
    CGFloat const verticalGroupSize = 100;
    NSInteger const maxVerticalGroup = (NSInteger)(floor(CGRectGetMaxY(rect) / verticalGroupSize));
    NSInteger currentVerticalGroup = (NSInteger)(floor(CGRectGetMinY(rect) / verticalGroupSize));
    
    while (currentVerticalGroup <= maxVerticalGroup) {
        block(currentVerticalGroup);
        currentVerticalGroup++;
    }
}

- (UIEdgeInsets)defaultMarginsForComponent:(id<HUBComponent>)component
                                isInTopRow:(BOOL)componentIsInTopRow
                    componentsOnCurrentRow:(NSArray<id<HUBComponent>> *)componentsOnCurrentRow
{
    NSSet<HUBComponentLayoutTrait *> * const componentLayoutTraits = component.layoutTraits;
    UIEdgeInsets margins = UIEdgeInsetsZero;
    
    if (componentIsInTopRow) {
        id<HUBComponentModel> const headerComponentModel = self.viewModel.headerComponentModel;
        
        if (headerComponentModel != nil) {
            id<HUBComponent> const headerComponent = [self componentForModel:headerComponentModel];
            margins.top = [self.componentLayoutManager verticalMarginBetweenComponentWithLayoutTraits:componentLayoutTraits
                                                                   andHeaderComponentWithLayoutTraits:headerComponent.layoutTraits];
        } else {
            margins.top = [self.componentLayoutManager marginBetweenComponentWithLayoutTraits:componentLayoutTraits
                                                                               andContentEdge:HUBComponentLayoutContentEdgeTop];
        }
    }
    
    if (componentsOnCurrentRow.count == 0) {
        margins.left = [self.componentLayoutManager marginBetweenComponentWithLayoutTraits:componentLayoutTraits
                                                                            andContentEdge:HUBComponentLayoutContentEdgeLeft];
    } else {
        id<HUBComponent> const precedingComponent = [componentsOnCurrentRow lastObject];
        margins.left = [self.componentLayoutManager horizontalMarginForComponentWithLayoutTraits:componentLayoutTraits
                                                                  precedingComponentLayoutTraits:precedingComponent.layoutTraits];
    }
    
    margins.right = [self.componentLayoutManager marginBetweenComponentWithLayoutTraits:componentLayoutTraits
                                                                         andContentEdge:HUBComponentLayoutContentEdgeRight];
    
    return margins;
}

- (CGRect)defaultViewFrameForComponent:(id<HUBComponent>)component
                                 model:(id<HUBComponentModel>)componentModel
                          currentPoint:(CGPoint)currentPoint
                    collectionViewSize:(CGSize)collectionViewSize
{
    CGRect componentViewFrame = CGRectZero;
    componentViewFrame.size = [component preferredViewSizeForDisplayingModel:componentModel containerViewSize:collectionViewSize];
    componentViewFrame.size.width = MIN(CGRectGetWidth(componentViewFrame), collectionViewSize.width);
    return componentViewFrame;
}

- (CGRect)horizontallyAdjustComponentViewFrame:(CGRect)componentViewFrame forCollectionViewSize:(CGSize)collectionViewSize margins:(UIEdgeInsets)margins
{
    CGFloat const horizontalOverflow = CGRectGetMaxX(componentViewFrame) + margins.right - collectionViewSize.width;
    
    if (horizontalOverflow > 0) {
        componentViewFrame.size.width -= horizontalOverflow;
    }
    
    return componentViewFrame;
}

- (void)registerComponentViewFrame:(CGRect)componentViewFrame forIndex:(NSUInteger)componentIndex
{
    NSIndexPath * const indexPath = [NSIndexPath indexPathForItem:(NSInteger)componentIndex inSection:0];
    UICollectionViewLayoutAttributes * const layoutAttributes = [UICollectionViewLayoutAttributes layoutAttributesForCellWithIndexPath:indexPath];
    layoutAttributes.frame = componentViewFrame;
    self.layoutAttributesByIndexPath[indexPath] = layoutAttributes;
    
    [self forEachVerticalGroupInRect:componentViewFrame runBlock:^(NSInteger groupIndex) {
        NSNumber * const encodedGroupIndex = @(groupIndex);
        NSMutableSet<NSIndexPath *> *indexPathsInGroup = self.indexPathsByVerticalGroup[encodedGroupIndex];
        
        if (indexPathsInGroup == nil) {
            indexPathsInGroup = [NSMutableSet new];
            self.indexPathsByVerticalGroup[encodedGroupIndex] = indexPathsInGroup;
        }
        
        [indexPathsInGroup addObject:indexPath];
    }];
}

- (CGSize)contentSizeForContentHeight:(CGFloat)contentHeight
                  bottomRowComponents:(NSArray<id<HUBComponent>> *)bottomRowComponents
                  minimumBottomMargin:(CGFloat)minimumBottomMargin
                   collectionViewSize:(CGSize)collectionViewSize
{
    CGFloat viewBottomMargin = 0;
    
    for (id<HUBComponent> const component in bottomRowComponents) {
        CGFloat const componentBottomMargin = [self.componentLayoutManager marginBetweenComponentWithLayoutTraits:component.layoutTraits
                                                                                                   andContentEdge:HUBComponentLayoutContentEdgeBottom];
        
        viewBottomMargin = MAX(viewBottomMargin, componentBottomMargin);
    }
    
    contentHeight += MAX(viewBottomMargin, minimumBottomMargin);
    
    return CGSizeMake(collectionViewSize.width, contentHeight);
}

- (void)updateLayoutAttributesForComponentsIfNeeded:(NSArray<id<HUBComponent>> *)components
                                 lastComponentIndex:(NSUInteger)lastComponentIndex
                                    firstComponentX:(CGFloat)firstComponentX
                                     lastComponentX:(CGFloat)lastComponentX
                                           rowWidth:(CGFloat)rowWidth
{
    NSArray<NSSet<HUBComponentLayoutTrait *> *> *componentsTraits = [components valueForKey:NSStringFromSelector(@selector(layoutTraits))];
    CGFloat adjustment = [self.componentLayoutManager horizontalOffsetForComponentsWithLayoutTraits:componentsTraits
                                                              firstComponentLeadingHorizontalOffset:firstComponentX
                                                              lastComponentTrailingHorizontalOffset:rowWidth - lastComponentX];
    [self updateLayoutAttributesForComponents:components horizontalAdjustment:adjustment lastComponentIndex:lastComponentIndex];
}

- (void)updateLayoutAttributesForComponents:(NSArray<id<HUBComponent>> *)components
                       horizontalAdjustment:(CGFloat)horizontalAdjustment
                         lastComponentIndex:(NSUInteger)lastComponentIndex
{
    if (horizontalAdjustment == 0.0) {
        return;
    }

    NSUInteger indexOfFirstComponentOnTheRow = lastComponentIndex - components.count + 1;
    for (NSUInteger index = indexOfFirstComponentOnTheRow; index <= lastComponentIndex; index++) {
        NSIndexPath * const indexPath = [NSIndexPath indexPathForItem:(NSInteger)index inSection:0];
        UICollectionViewLayoutAttributes * const layoutAttributes = [self layoutAttributesForItemAtIndexPath:indexPath];
        CGRect adjustedFrame = layoutAttributes.frame;
        adjustedFrame.origin.x += horizontalAdjustment;

        [self registerComponentViewFrame:adjustedFrame forIndex:index];
    }
}

@end

NS_ASSUME_NONNULL_END<|MERGE_RESOLUTION|>--- conflicted
+++ resolved
@@ -129,12 +129,7 @@
                                                                 margins:margins];
         
         currentPoint.x = CGRectGetMaxX(componentViewFrame);
-<<<<<<< HEAD
         currentRowMaxY = MAX(currentRowMaxY, CGRectGetMaxY(componentViewFrame));
-=======
-        CGFloat componentHeight = CGRectGetHeight(componentViewFrame);
-        currentRowHeight = MAX(currentRowHeight, componentHeight);
->>>>>>> 2d4385a8
         
         [self registerComponentViewFrame:componentViewFrame forIndex:componentIndex];
         
