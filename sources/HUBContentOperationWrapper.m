/*
 *  Copyright (c) 2016 Spotify AB.
 *
 *  Licensed to the Apache Software Foundation (ASF) under one
 *  or more contributor license agreements.  See the NOTICE file
 *  distributed with this work for additional information
 *  regarding copyright ownership.  The ASF licenses this file
 *  to you under the Apache License, Version 2.0 (the
 *  "License"); you may not use this file except in compliance
 *  with the License.  You may obtain a copy of the License at
 *
 *  http://www.apache.org/licenses/LICENSE-2.0
 *
 *  Unless required by applicable law or agreed to in writing,
 *  software distributed under the License is distributed on an
 *  "AS IS" BASIS, WITHOUT WARRANTIES OR CONDITIONS OF ANY
 *  KIND, either express or implied.  See the License for the
 *  specific language governing permissions and limitations
 *  under the License.
 */

#import "HUBContentOperationWrapper.h"

#import "HUBContentOperationContextImplementation.h"
#import "HUBContentOperationWithPaginatedContent.h"
#import "HUBUtilities.h"

@interface HUBContentOperationWrapper () <HUBContentOperationDelegate>

@property (nonatomic, strong, readonly) id<HUBContentOperation> contentOperation;
@property (nonatomic, assign) BOOL isExecuting;

@end

@implementation HUBContentOperationWrapper

#pragma mark - Initializer

- (instancetype)initWithContentOperation:(id<HUBContentOperation>)contentOperation index:(NSUInteger)index
{
    self = [super init];
    
    if (self) {
        _contentOperation = contentOperation;
        _contentOperation.delegate = self;
        _index = index;
    }
    
    return self;
}

#pragma mark - API

- (void)performOperationForViewURI:(NSURL *)viewURI
                       featureInfo:(id<HUBFeatureInfo>)featureInfo
                 connectivityState:(HUBConnectivityState)connectivityState
                  viewModelBuilder:(id<HUBViewModelBuilder>)viewModelBuilder
                         pageIndex:(nullable NSNumber *)pageIndex
                     previousError:(nullable NSError *)previousError
{
    self.isExecuting = YES;

    id<HUBContentOperationContext> const context = ({
        [[HUBContentOperationContextImplementation alloc] initWithViewURI:viewURI
                                                              featureInfo:featureInfo
                                                        connectivityState:connectivityState
                                                         viewModelBuilder:viewModelBuilder
                                                            previousError:previousError];
    });

    if (pageIndex != nil) {
<<<<<<< HEAD
        [self appendContentForPageIndex:pageIndex.unsignedIntegerValue context:context];
    } else {
        [self.contentOperation performInContext:context];
    }
}

- (void)appendContentForPageIndex:(NSUInteger)pageIndex context:(id<HUBContentOperationContext>)context
{
    if ([self.contentOperation conformsToProtocol:@protocol(HUBContentOperationWithPaginatedContent)]) {
        id<HUBContentOperationWithPaginatedContent> const paginatedOperation = (id<HUBContentOperationWithPaginatedContent>)self.contentOperation;
        [paginatedOperation appendContentForPageIndex:pageIndex inContext:context];
    } else {
        [self finishWithError:context.previousError];
=======
        if (HUBConformsToProtocol(self.contentOperation, @protocol(HUBContentOperationWithPaginatedContent))) {
            id<HUBContentOperationWithPaginatedContent> const paginatedOperation = (id<HUBContentOperationWithPaginatedContent>)self.contentOperation;
            
            [paginatedOperation appendContentForPageIndex:pageIndex.unsignedIntegerValue
                                       toViewModelBuilder:viewModelBuilder
                                                  viewURI:viewURI
                                              featureInfo:featureInfo
                                        connectivityState:connectivityState
                                            previousError:previousError];
        } else {
            [self finishWithError:previousError];
        }
        
        return;
>>>>>>> bcafc3ac
    }
}

#pragma mark - HUBContentOperationDelegate

- (void)contentOperationDidFinish:(id<HUBContentOperation>)operation
{
    [self finishWithError:nil];
}

- (void)contentOperation:(id<HUBContentOperation>)operation didFailWithError:(NSError *)error
{
    [self finishWithError:error];
}

- (void)contentOperationRequiresRescheduling:(id<HUBContentOperation>)operation
{
    [self.delegate contentOperationWrapperRequiresRescheduling:self];
}

#pragma mark - Private utilities

- (void)finishWithError:(nullable NSError *)error
{
    if (!self.isExecuting) {
        return;
    }
    
    self.isExecuting = NO;
    
    id<HUBContentOperationWrapperDelegate> const delegate = self.delegate;
    
    if (error == nil) {
        [delegate contentOperationWrapperDidFinish:self];
    } else {
        NSError * const nonNilError = error;
        [delegate contentOperationWrapper:self didFailWithError:nonNilError];
    }
}

@end<|MERGE_RESOLUTION|>--- conflicted
+++ resolved
@@ -69,7 +69,6 @@
     });
 
     if (pageIndex != nil) {
-<<<<<<< HEAD
         [self appendContentForPageIndex:pageIndex.unsignedIntegerValue context:context];
     } else {
         [self.contentOperation performInContext:context];
@@ -78,27 +77,11 @@
 
 - (void)appendContentForPageIndex:(NSUInteger)pageIndex context:(id<HUBContentOperationContext>)context
 {
-    if ([self.contentOperation conformsToProtocol:@protocol(HUBContentOperationWithPaginatedContent)]) {
+    if (HUBConformsToProtocol(self.contentOperation, @protocol(HUBContentOperationWithPaginatedContent))) {
         id<HUBContentOperationWithPaginatedContent> const paginatedOperation = (id<HUBContentOperationWithPaginatedContent>)self.contentOperation;
         [paginatedOperation appendContentForPageIndex:pageIndex inContext:context];
     } else {
         [self finishWithError:context.previousError];
-=======
-        if (HUBConformsToProtocol(self.contentOperation, @protocol(HUBContentOperationWithPaginatedContent))) {
-            id<HUBContentOperationWithPaginatedContent> const paginatedOperation = (id<HUBContentOperationWithPaginatedContent>)self.contentOperation;
-            
-            [paginatedOperation appendContentForPageIndex:pageIndex.unsignedIntegerValue
-                                       toViewModelBuilder:viewModelBuilder
-                                                  viewURI:viewURI
-                                              featureInfo:featureInfo
-                                        connectivityState:connectivityState
-                                            previousError:previousError];
-        } else {
-            [self finishWithError:previousError];
-        }
-        
-        return;
->>>>>>> bcafc3ac
     }
 }
 
