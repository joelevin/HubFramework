// !$*UTF8*$!
{
	archiveVersion = 1;
	classes = {
	};
	objectVersion = 46;
	objects = {

/* Begin PBXBuildFile section */
		521891E61DEE3C6E00FA3BF7 /* HUBBlockContentOperation.m in Sources */ = {isa = PBXBuildFile; fileRef = 521891E51DEE3C6E00FA3BF7 /* HUBBlockContentOperation.m */; };
		521891EA1DEE3E4500FA3BF7 /* HUBContentOperationContextImplementation.m in Sources */ = {isa = PBXBuildFile; fileRef = 521891E91DEE3E4500FA3BF7 /* HUBContentOperationContextImplementation.m */; };
		521891ED1DEE410200FA3BF7 /* HUBBlockContentOperationTests.m in Sources */ = {isa = PBXBuildFile; fileRef = 521891EC1DEE410200FA3BF7 /* HUBBlockContentOperationTests.m */; };
		528498871DC4E8E800291C0C /* HUBLiveServiceTests.m in Sources */ = {isa = PBXBuildFile; fileRef = 528498861DC4E8E800291C0C /* HUBLiveServiceTests.m */; };
		5284988B1DC4FC1300291C0C /* HUBInputStreamMock.m in Sources */ = {isa = PBXBuildFile; fileRef = 5284988A1DC4FC1300291C0C /* HUBInputStreamMock.m */; };
		52977ACA1DA7D0B40064629E /* HUBBlockContentOperationFactory.m in Sources */ = {isa = PBXBuildFile; fileRef = 52977AC91DA7D0B40064629E /* HUBBlockContentOperationFactory.m */; };
		52E7FC661D9C78700053EECF /* HUBActionFactoryMock.m in Sources */ = {isa = PBXBuildFile; fileRef = 8A6525321D802DCD007B1A15 /* HUBActionFactoryMock.m */; };
		52E7FC671D9C78730053EECF /* HUBActionMock.m in Sources */ = {isa = PBXBuildFile; fileRef = 8A6525351D802E3F007B1A15 /* HUBActionMock.m */; };
		52E7FC691D9C787E0053EECF /* HUBURLProtocolMock.m in Sources */ = {isa = PBXBuildFile; fileRef = F6B6B7551D9A8E7E0000D7AF /* HUBURLProtocolMock.m */; };
		650830171DD4E746008CFB43 /* HUBSerializationTests.m in Sources */ = {isa = PBXBuildFile; fileRef = 650830161DD4E746008CFB43 /* HUBSerializationTests.m */; };
		6508301B1DD4EBFB008CFB43 /* HUBSerializationTests.json in Resources */ = {isa = PBXBuildFile; fileRef = 6508301A1DD4EBFB008CFB43 /* HUBSerializationTests.json */; };
		8A0E4B7A1CB562140019DE71 /* HUBViewURIPredicate.m in Sources */ = {isa = PBXBuildFile; fileRef = 8A0E4B791CB562140019DE71 /* HUBViewURIPredicate.m */; };
		8A0E4B7C1CB568D50019DE71 /* HUBViewURIPredicateTests.m in Sources */ = {isa = PBXBuildFile; fileRef = 8A0E4B7B1CB568D50019DE71 /* HUBViewURIPredicateTests.m */; };
		8A0F910E1D0EF58C00C37FAE /* HUBActionHandlerMock.m in Sources */ = {isa = PBXBuildFile; fileRef = 8A0F910C1D0EEBDD00C37FAE /* HUBActionHandlerMock.m */; };
		8A1132C11CDA4BA60053AA26 /* HUBFeatureInfoImplementation.m in Sources */ = {isa = PBXBuildFile; fileRef = 8A1132C01CDA4BA60053AA26 /* HUBFeatureInfoImplementation.m */; };
		8A15132C1DB7AF4800DE8C7A /* HUBComponentGestureRecognizerTests.m in Sources */ = {isa = PBXBuildFile; fileRef = 8A15132B1DB7AF4800DE8C7A /* HUBComponentGestureRecognizerTests.m */; };
		8A1513311DB7B5B100DE8C7A /* HUBTouchMock.m in Sources */ = {isa = PBXBuildFile; fileRef = 8A15132F1DB7B5AD00DE8C7A /* HUBTouchMock.m */; };
		8A15729B1D9E735C00E9DD4D /* HUBLiveServiceImplementation.m in Sources */ = {isa = PBXBuildFile; fileRef = 8A15729A1D9E735C00E9DD4D /* HUBLiveServiceImplementation.m */; };
		8A1638BD1DC38B2E00AAD200 /* HUBLiveContentOperation.m in Sources */ = {isa = PBXBuildFile; fileRef = 8A1638BC1DC38B2E00AAD200 /* HUBLiveContentOperation.m */; };
		8A1A19A61D8813DB0022438F /* HUBInitialViewModelRegistryTests.m in Sources */ = {isa = PBXBuildFile; fileRef = 8A1A19A51D8813DB0022438F /* HUBInitialViewModelRegistryTests.m */; };
		8A2A72E31D4B6E3300141619 /* HUBComponentTargetImplementation.m in Sources */ = {isa = PBXBuildFile; fileRef = 8A2A72E21D4B6E3300141619 /* HUBComponentTargetImplementation.m */; };
		8A2A72E61D4B6F1700141619 /* HUBComponentTargetBuilderImplementation.m in Sources */ = {isa = PBXBuildFile; fileRef = 8A2A72E51D4B6F1700141619 /* HUBComponentTargetBuilderImplementation.m */; };
		8A2A72EB1D4B726800141619 /* HUBComponentTargetJSONSchemaImplementation.m in Sources */ = {isa = PBXBuildFile; fileRef = 8A2A72EA1D4B726800141619 /* HUBComponentTargetJSONSchemaImplementation.m */; };
		8A2A72F31D4B75DA00141619 /* HUBActionRegistryImplementation.m in Sources */ = {isa = PBXBuildFile; fileRef = 8A2A72F21D4B75DA00141619 /* HUBActionRegistryImplementation.m */; };
		8A2EC3751D7971A500E4CAB3 /* HUBViewControllerScrollHandlerMock.m in Sources */ = {isa = PBXBuildFile; fileRef = 8A2EC3741D7971A500E4CAB3 /* HUBViewControllerScrollHandlerMock.m */; };
		8A3D83941CA3FC3500662B73 /* HUBJSONSchemaTests.m in Sources */ = {isa = PBXBuildFile; fileRef = 8A3D83931CA3FC3500662B73 /* HUBJSONSchemaTests.m */; };
		8A48F2FF1C7C94EC00B1467C /* HUBViewControllerTests.m in Sources */ = {isa = PBXBuildFile; fileRef = 8A48F2FE1C7C94EC00B1467C /* HUBViewControllerTests.m */; };
		8A49BAF81C777FB1005F7453 /* HUBComponentImageLoadingContext.m in Sources */ = {isa = PBXBuildFile; fileRef = 8A49BAF71C777FB0005F7453 /* HUBComponentImageLoadingContext.m */; };
		8A4C28171DB5120400152429 /* HUBComponentGestureRecognizer.m in Sources */ = {isa = PBXBuildFile; fileRef = 8A4C28161DB5120400152429 /* HUBComponentGestureRecognizer.m */; };
		8A5035221DD473040008B499 /* HUBCollectionView.m in Sources */ = {isa = PBXBuildFile; fileRef = 8A5035211DD473030008B499 /* HUBCollectionView.m */; };
		8A58E0E31C5A77C700F41A5C /* HUBJSONPathTests.m in Sources */ = {isa = PBXBuildFile; fileRef = 8A58E0E21C5A77C700F41A5C /* HUBJSONPathTests.m */; };
		8A58E1471C5B79A900F41A5C /* HUBMutableJSONPathTests.m in Sources */ = {isa = PBXBuildFile; fileRef = 8A58E1461C5B79A900F41A5C /* HUBMutableJSONPathTests.m */; };
		8A58E1491C5FA62E00F41A5C /* HUBComponentImageDataBuilderTests.m in Sources */ = {isa = PBXBuildFile; fileRef = 8A58E1481C5FA62E00F41A5C /* HUBComponentImageDataBuilderTests.m */; };
		8A5D7A4B1CB7F0B400B987BA /* HUBContentReloadPolicyMock.m in Sources */ = {isa = PBXBuildFile; fileRef = 8A5D7A491CB7EA5400B987BA /* HUBContentReloadPolicyMock.m */; };
		8A5D7A621CBBAC2200B987BA /* HUBComponentDefaults.m in Sources */ = {isa = PBXBuildFile; fileRef = 8A5D7A611CBBAC2200B987BA /* HUBComponentDefaults.m */; };
		8A5D7A6E1CBD0F0D00B987BA /* HUBComponentDefaults+Testing.m in Sources */ = {isa = PBXBuildFile; fileRef = 8A5D7A6D1CBD0F0D00B987BA /* HUBComponentDefaults+Testing.m */; };
		8A5D7A721CBE5CA700B987BA /* HUBComponentFallbackHandlerMock.m in Sources */ = {isa = PBXBuildFile; fileRef = 8A5D7A711CBE5CA700B987BA /* HUBComponentFallbackHandlerMock.m */; };
		8A6386771D882CA700AED30F /* HUBComponentTargetBuilderTests.m in Sources */ = {isa = PBXBuildFile; fileRef = 8A6386761D882CA700AED30F /* HUBComponentTargetBuilderTests.m */; };
		8A6529DF1D81B14F007B1A15 /* HUBViewModelTests.m in Sources */ = {isa = PBXBuildFile; fileRef = 8A6529DE1D81B14F007B1A15 /* HUBViewModelTests.m */; };
		8A6529E61D82B313007B1A15 /* HUBActionRegistryTests.m in Sources */ = {isa = PBXBuildFile; fileRef = 8A6529E51D82B313007B1A15 /* HUBActionRegistryTests.m */; };
		8A6529F91D82DC33007B1A15 /* HUBActionHandlerWrapper.m in Sources */ = {isa = PBXBuildFile; fileRef = 8A6529F81D82DC33007B1A15 /* HUBActionHandlerWrapper.m */; };
		8A6529FC1D82DF18007B1A15 /* HUBSelectionAction.m in Sources */ = {isa = PBXBuildFile; fileRef = 8A6529FB1D82DF18007B1A15 /* HUBSelectionAction.m */; };
		8A69DBAA1C7DF8C000F5EFC6 /* HUBCollectionViewFactory.m in Sources */ = {isa = PBXBuildFile; fileRef = 8A69DBA91C7DF8C000F5EFC6 /* HUBCollectionViewFactory.m */; };
		8A69DBAD1C7DF9D300F5EFC6 /* HUBCollectionViewFactoryMock.m in Sources */ = {isa = PBXBuildFile; fileRef = 8A69DBAC1C7DF9D300F5EFC6 /* HUBCollectionViewFactoryMock.m */; };
		8A69DBB01C7DFA1A00F5EFC6 /* HUBCollectionViewMock.m in Sources */ = {isa = PBXBuildFile; fileRef = 8A69DBAF1C7DFA1A00F5EFC6 /* HUBCollectionViewMock.m */; };
		8A6ACAB31D7D893400102EA9 /* HUBActionContextImplementation.m in Sources */ = {isa = PBXBuildFile; fileRef = 8A6ACAB21D7D893400102EA9 /* HUBActionContextImplementation.m */; };
		8A6BA0501C899E1C0057485D /* HUBCollectionViewLayoutTests.m in Sources */ = {isa = PBXBuildFile; fileRef = 8A6BA04F1C899E1C0057485D /* HUBCollectionViewLayoutTests.m */; };
		8A6BA0561C89A00F0057485D /* HUBComponentLayoutManagerMock.m in Sources */ = {isa = PBXBuildFile; fileRef = 8A6BA0551C89A00F0057485D /* HUBComponentLayoutManagerMock.m */; };
		8A786B941C57D62100B2AB9E /* HUBViewModelBuilderImplementation.m in Sources */ = {isa = PBXBuildFile; fileRef = 8A786B931C57D62100B2AB9E /* HUBViewModelBuilderImplementation.m */; };
		8A786B961C57E6F300B2AB9E /* HUBViewModelBuilderTests.m in Sources */ = {isa = PBXBuildFile; fileRef = 8A786B951C57E6F300B2AB9E /* HUBViewModelBuilderTests.m */; };
		8A786BA81C5A2E8F00B2AB9E /* HUBJSONSchemaRegistryImplementation.m in Sources */ = {isa = PBXBuildFile; fileRef = 8A786BA71C5A2E8F00B2AB9E /* HUBJSONSchemaRegistryImplementation.m */; };
		8A786BAB1C5A326300B2AB9E /* HUBJSONSchemaImplementation.m in Sources */ = {isa = PBXBuildFile; fileRef = 8A786BAA1C5A326300B2AB9E /* HUBJSONSchemaImplementation.m */; };
		8A786BB21C5A383800B2AB9E /* HUBViewModelJSONSchemaImplementation.m in Sources */ = {isa = PBXBuildFile; fileRef = 8A786BB11C5A383800B2AB9E /* HUBViewModelJSONSchemaImplementation.m */; };
		8A786BB81C5A4CB400B2AB9E /* HUBMutableJSONPathImplementation.m in Sources */ = {isa = PBXBuildFile; fileRef = 8A786BB71C5A4CB400B2AB9E /* HUBMutableJSONPathImplementation.m */; };
		8A786BBB1C5A4F1800B2AB9E /* HUBJSONParsingOperation.m in Sources */ = {isa = PBXBuildFile; fileRef = 8A786BBA1C5A4F1800B2AB9E /* HUBJSONParsingOperation.m */; };
		8A786BBE1C5A595900B2AB9E /* HUBJSONPathImplementation.m in Sources */ = {isa = PBXBuildFile; fileRef = 8A786BBD1C5A595900B2AB9E /* HUBJSONPathImplementation.m */; };
		8A7B48EC1CD77C8200130C25 /* HUBContentOperationWrapper.m in Sources */ = {isa = PBXBuildFile; fileRef = 8A7B48EB1CD77C8200130C25 /* HUBContentOperationWrapper.m */; };
		8A8808A01C21AD0900ADB737 /* HUBComponentRegistryImplementation.m in Sources */ = {isa = PBXBuildFile; fileRef = 8A88089F1C21AD0900ADB737 /* HUBComponentRegistryImplementation.m */; };
		8A89EFE81C7C866500A27EE9 /* HUBImageLoaderFactoryMock.m in Sources */ = {isa = PBXBuildFile; fileRef = 8A89EFE71C7C866500A27EE9 /* HUBImageLoaderFactoryMock.m */; };
		8A89EFE91C7C866D00A27EE9 /* HUBImageLoaderMock.m in Sources */ = {isa = PBXBuildFile; fileRef = 8A89EFE41C7C728100A27EE9 /* HUBImageLoaderMock.m */; };
		8A9C9CFF1DDC71930070258F /* HUBAsyncActionWrapper.m in Sources */ = {isa = PBXBuildFile; fileRef = 8A9C9CFE1DDC71930070258F /* HUBAsyncActionWrapper.m */; };
		8A9ED75D1D4A049C006B27D8 /* HUBComponentReusePool.m in Sources */ = {isa = PBXBuildFile; fileRef = 8A9ED75C1D4A049C006B27D8 /* HUBComponentReusePool.m */; };
		8A9ED75F1D4A24C2006B27D8 /* HUBComponentModelTests.m in Sources */ = {isa = PBXBuildFile; fileRef = 8A9ED75E1D4A24C2006B27D8 /* HUBComponentModelTests.m */; };
		8AA124DD1DE8831B0076582D /* HUBComponentReusePoolMock.m in Sources */ = {isa = PBXBuildFile; fileRef = 8AA124DC1DE8831B0076582D /* HUBComponentReusePoolMock.m */; };
		8AA124E71DE89B530076582D /* HUBDefaultComponentLayoutManager.m in Sources */ = {isa = PBXBuildFile; fileRef = 8AA124E61DE89B530076582D /* HUBDefaultComponentLayoutManager.m */; };
		8AA127EE1DE8A1010076582D /* HUBDefaultComponentFallbackHandler.m in Sources */ = {isa = PBXBuildFile; fileRef = 8AA127ED1DE8A1010076582D /* HUBDefaultComponentFallbackHandler.m */; };
		8AA29C851C4FAA9200E972B7 /* HUBComponentModelImplementation.m in Sources */ = {isa = PBXBuildFile; fileRef = 8AA29C841C4FAA9200E972B7 /* HUBComponentModelImplementation.m */; };
		8AA29C881C4FAB6200E972B7 /* HUBComponentImageDataImplementation.m in Sources */ = {isa = PBXBuildFile; fileRef = 8AA29C871C4FAB6200E972B7 /* HUBComponentImageDataImplementation.m */; };
		8AA29C8C1C4FAD6700E972B7 /* HUBComponentModelBuilderImplementation.m in Sources */ = {isa = PBXBuildFile; fileRef = 8AA29C8B1C4FAD6700E972B7 /* HUBComponentModelBuilderImplementation.m */; };
		8AA29C8F1C4FAFC100E972B7 /* HUBComponentImageDataBuilderImplementation.m in Sources */ = {isa = PBXBuildFile; fileRef = 8AA29C8E1C4FAFC100E972B7 /* HUBComponentImageDataBuilderImplementation.m */; };
		8AA29CF81C4FE59100E972B7 /* HUBComponentModelBuilderTests.m in Sources */ = {isa = PBXBuildFile; fileRef = 8AA29CF71C4FE59100E972B7 /* HUBComponentModelBuilderTests.m */; };
		8AA97C0D1C60BA4E0078F19D /* HUBFeatureRegistryImplementation.m in Sources */ = {isa = PBXBuildFile; fileRef = 8AA97C0C1C60BA4E0078F19D /* HUBFeatureRegistryImplementation.m */; };
		8AA97C141C60BD6D0078F19D /* HUBFeatureRegistration.m in Sources */ = {isa = PBXBuildFile; fileRef = 8AA97C131C60BD6D0078F19D /* HUBFeatureRegistration.m */; };
		8AA97C161C60C5320078F19D /* HUBFeatureRegistryTests.m in Sources */ = {isa = PBXBuildFile; fileRef = 8AA97C151C60C5320078F19D /* HUBFeatureRegistryTests.m */; };
		8AA97C1A1C60C5F60078F19D /* HUBContentOperationFactoryMock.m in Sources */ = {isa = PBXBuildFile; fileRef = 8AA97C181C60C5CD0078F19D /* HUBContentOperationFactoryMock.m */; };
		8AA9894B1DD1E3C1006CA6AA /* HUBContentOperationExecutionInfo.m in Sources */ = {isa = PBXBuildFile; fileRef = 8AA9894A1DD1E3C1006CA6AA /* HUBContentOperationExecutionInfo.m */; };
<<<<<<< HEAD
		8AC315841DED94790093AEA0 /* UIViewController+HUBSimulateLayoutCycle.m in Sources */ = {isa = PBXBuildFile; fileRef = 8AC315831DED94790093AEA0 /* UIViewController+HUBSimulateLayoutCycle.m */; };
		8AC315871DEDAB490093AEA0 /* HUBDefaultComponentLayoutManagerTests.m in Sources */ = {isa = PBXBuildFile; fileRef = 8AC315861DEDAB490093AEA0 /* HUBDefaultComponentLayoutManagerTests.m */; };
=======
		8AC3158E1DEDE2D40093AEA0 /* testImage.png in Resources */ = {isa = PBXBuildFile; fileRef = 8AC3158D1DEDE2D40093AEA0 /* testImage.png */; };
>>>>>>> e41e5e3a
		8ACA8C871D1818920015310F /* HUBComponentModelBuilderShowcaseSnapshotGenerator.m in Sources */ = {isa = PBXBuildFile; fileRef = 8ACA8C861D1818920015310F /* HUBComponentModelBuilderShowcaseSnapshotGenerator.m */; };
		8ACB2A7A1C6A2F7C000741D7 /* HUBIdentifier.m in Sources */ = {isa = PBXBuildFile; fileRef = 8ACB2A791C6A2F7C000741D7 /* HUBIdentifier.m */; };
		8ACB2A7C1C6A2F99000741D7 /* HUBIdentifierTests.m in Sources */ = {isa = PBXBuildFile; fileRef = 8ACB2A7B1C6A2F99000741D7 /* HUBIdentifierTests.m */; };
		8ACE24C71C6B650B0036240A /* HUBViewControllerFactoryTests.m in Sources */ = {isa = PBXBuildFile; fileRef = 8ACE24C61C6B650B0036240A /* HUBViewControllerFactoryTests.m */; };
		8AD009FE1CC64EF80012A9AF /* HUBContainerView.m in Sources */ = {isa = PBXBuildFile; fileRef = 8AD009FD1CC64EF80012A9AF /* HUBContainerView.m */; };
		8AD00A091CC77C950012A9AF /* HUBIconImplementation.m in Sources */ = {isa = PBXBuildFile; fileRef = 8AD00A081CC77C950012A9AF /* HUBIconImplementation.m */; };
		8AD00A0C1CC794FB0012A9AF /* HUBIconImageResolverMock.m in Sources */ = {isa = PBXBuildFile; fileRef = 8AD00A0B1CC794FB0012A9AF /* HUBIconImageResolverMock.m */; };
		8AD00A0E1CC79F850012A9AF /* HUBIconTests.m in Sources */ = {isa = PBXBuildFile; fileRef = 8AD00A0D1CC79F850012A9AF /* HUBIconTests.m */; };
		8AD064561C64B6DB0086C081 /* HUBComponentModelJSONSchemaImplementation.m in Sources */ = {isa = PBXBuildFile; fileRef = 8AD064551C64B6DB0086C081 /* HUBComponentModelJSONSchemaImplementation.m */; };
		8AD064581C64B76B0086C081 /* HUBJSONSchemaRegistryTests.m in Sources */ = {isa = PBXBuildFile; fileRef = 8AD064571C64B76B0086C081 /* HUBJSONSchemaRegistryTests.m */; };
		8AD0645E1C64F45A0086C081 /* HUBConnectivityStateResolverMock.m in Sources */ = {isa = PBXBuildFile; fileRef = 8AD0645C1C64F4510086C081 /* HUBConnectivityStateResolverMock.m */; };
		8AD064601C64F5460086C081 /* HUBViewModelLoaderTests.m in Sources */ = {isa = PBXBuildFile; fileRef = 8AD0645F1C64F5460086C081 /* HUBViewModelLoaderTests.m */; };
		8AD064661C64F7C30086C081 /* HUBContentOperationMock.m in Sources */ = {isa = PBXBuildFile; fileRef = 8AD064651C64F7C30086C081 /* HUBContentOperationMock.m */; };
		8AD064691C68DEA10086C081 /* HUBViewController.m in Sources */ = {isa = PBXBuildFile; fileRef = 8AD064681C68DEA10086C081 /* HUBViewController.m */; };
		8AD0646C1C68E7B00086C081 /* HUBComponentCollectionViewCell.m in Sources */ = {isa = PBXBuildFile; fileRef = 8AD0646B1C68E7B00086C081 /* HUBComponentCollectionViewCell.m */; };
		8AD064701C68EDA20086C081 /* HUBViewControllerFactoryImplementation.m in Sources */ = {isa = PBXBuildFile; fileRef = 8AD0646F1C68EDA20086C081 /* HUBViewControllerFactoryImplementation.m */; };
		8AD064741C68F0820086C081 /* HUBViewModelLoaderFactoryImplementation.m in Sources */ = {isa = PBXBuildFile; fileRef = 8AD064731C68F0820086C081 /* HUBViewModelLoaderFactoryImplementation.m */; };
		8AD064791C69FFD00086C081 /* HUBViewModelLoaderFactoryTests.m in Sources */ = {isa = PBXBuildFile; fileRef = 8AD064781C69FFD00086C081 /* HUBViewModelLoaderFactoryTests.m */; };
		8AD14E871D9946670008E182 /* HUBDefaultImageLoader.m in Sources */ = {isa = PBXBuildFile; fileRef = 8AD14E861D9946670008E182 /* HUBDefaultImageLoader.m */; };
		8AD14E8A1D994BB40008E182 /* HUBDefaultImageLoaderFactory.m in Sources */ = {isa = PBXBuildFile; fileRef = 8AD14E891D994BB40008E182 /* HUBDefaultImageLoaderFactory.m */; };
		8AD1517E1D9963120008E182 /* HUBDefaultImageLoaderTests.m in Sources */ = {isa = PBXBuildFile; fileRef = 8AD1517D1D9963120008E182 /* HUBDefaultImageLoaderTests.m */; };
		8AD151841D9968390008E182 /* HUBURLSessionDataTaskMock.m in Sources */ = {isa = PBXBuildFile; fileRef = 8AD151831D9968390008E182 /* HUBURLSessionDataTaskMock.m */; };
		8AD151851D9968430008E182 /* HUBURLSessionMock.m in Sources */ = {isa = PBXBuildFile; fileRef = 8AD151801D9966080008E182 /* HUBURLSessionMock.m */; };
		8AD732031D9AD30100E4B427 /* HUBDefaultConnectivityStateResolver.m in Sources */ = {isa = PBXBuildFile; fileRef = 8AD732021D9AD30100E4B427 /* HUBDefaultConnectivityStateResolver.m */; };
		8AD733601D9BE6F800E4B427 /* SystemConfiguration.framework in Frameworks */ = {isa = PBXBuildFile; fileRef = 8AD7335F1D9BE6F800E4B427 /* SystemConfiguration.framework */; };
		8AD733611D9BE71300E4B427 /* SystemConfiguration.framework in Frameworks */ = {isa = PBXBuildFile; fileRef = 8AD7335F1D9BE6F800E4B427 /* SystemConfiguration.framework */; };
		8ADA48571D784C1400C27F21 /* HUBAutoEquatable.m in Sources */ = {isa = PBXBuildFile; fileRef = 8ADA48561D784C1400C27F21 /* HUBAutoEquatable.m */; };
		8ADD42921C21C81100D1A801 /* HUBManager.m in Sources */ = {isa = PBXBuildFile; fileRef = 8ADD42911C21C81100D1A801 /* HUBManager.m */; };
		8ADD429E1C21CF6500D1A801 /* libHubFramework.a in Frameworks */ = {isa = PBXBuildFile; fileRef = 8A07549E1C21A79200AFAD38 /* libHubFramework.a */; };
		8ADD42A71C21CFE800D1A801 /* HUBComponentRegistryTests.m in Sources */ = {isa = PBXBuildFile; fileRef = 8ADD42A51C21CFE800D1A801 /* HUBComponentRegistryTests.m */; };
		8ADD42AA1C21D08100D1A801 /* HUBManagerTests.m in Sources */ = {isa = PBXBuildFile; fileRef = 8ADD42A91C21D08100D1A801 /* HUBManagerTests.m */; };
		8ADD43791C21DBE300D1A801 /* HUBComponentMock.m in Sources */ = {isa = PBXBuildFile; fileRef = 8ADD43781C21DBE300D1A801 /* HUBComponentMock.m */; };
		8AE278A01C6236E400DFAF99 /* HUBComponentImageDataJSONSchemaImplementation.m in Sources */ = {isa = PBXBuildFile; fileRef = 8AE2789F1C6236E400DFAF99 /* HUBComponentImageDataJSONSchemaImplementation.m */; };
		8AEDA09A1D7710A300BEFD66 /* HUBViewControllerDefaultScrollHandler.m in Sources */ = {isa = PBXBuildFile; fileRef = 8AEDA0991D7710A300BEFD66 /* HUBViewControllerDefaultScrollHandler.m */; };
		8AF5B57F1C64B59E001FF228 /* HUBViewModelLoaderImplementation.m in Sources */ = {isa = PBXBuildFile; fileRef = 8AF5B57E1C64B59E001FF228 /* HUBViewModelLoaderImplementation.m */; };
		8AF9FA071C5254F5003F3D6C /* HUBViewModelImplementation.m in Sources */ = {isa = PBXBuildFile; fileRef = 8AF9FA061C5254F5003F3D6C /* HUBViewModelImplementation.m */; };
		8AFD56291D477E4700E80C00 /* HUBComponentResizeObservingView.m in Sources */ = {isa = PBXBuildFile; fileRef = 8AFD56281D477E4700E80C00 /* HUBComponentResizeObservingView.m */; };
		8AFD98521D09C67D00AFF898 /* HUBComponentUIStateManager.m in Sources */ = {isa = PBXBuildFile; fileRef = 8AFD98511D09C67D00AFF898 /* HUBComponentUIStateManager.m */; };
		8AFDCAC51C8DD5920068DECC /* HUBInitialViewModelRegistry.m in Sources */ = {isa = PBXBuildFile; fileRef = 8AFDCAC41C8DD5920068DECC /* HUBInitialViewModelRegistry.m */; };
		8AFF0F321C846DA700D5535B /* HUBComponentWrapper.m in Sources */ = {isa = PBXBuildFile; fileRef = 8AFF0F311C846DA700D5535B /* HUBComponentWrapper.m */; };
		8AFF0F9A1C85C73300D5535B /* HUBCollectionViewLayout.m in Sources */ = {isa = PBXBuildFile; fileRef = 8AFF0F991C85C73300D5535B /* HUBCollectionViewLayout.m */; };
		8AFF10071C87105C00D5535B /* HUBComponentFactoryMock.m in Sources */ = {isa = PBXBuildFile; fileRef = 2932E27842AE1C98FD5D1746 /* HUBComponentFactoryMock.m */; };
		B35E40F91DD4B32F00C0D4F9 /* HUBCollectionViewFactoryTests.m in Sources */ = {isa = PBXBuildFile; fileRef = B35E40F81DD4B32F00C0D4F9 /* HUBCollectionViewFactoryTests.m */; };
		DDBCF36C1C68DD2300693038 /* UIKit.framework in Frameworks */ = {isa = PBXBuildFile; fileRef = DDBCF36B1C68DD2300693038 /* UIKit.framework */; };
		DDBCF36E1C68DE2C00693038 /* CoreGraphics.framework in Frameworks */ = {isa = PBXBuildFile; fileRef = DDBCF36D1C68DE2C00693038 /* CoreGraphics.framework */; };
		DDBCF36F1C68DE4900693038 /* CoreGraphics.framework in Frameworks */ = {isa = PBXBuildFile; fileRef = DDBCF36D1C68DE2C00693038 /* CoreGraphics.framework */; };
		DDBCF3701C68DE5000693038 /* UIKit.framework in Frameworks */ = {isa = PBXBuildFile; fileRef = DDBCF36B1C68DD2300693038 /* UIKit.framework */; };
		F64C5C2D1DB82CA30077E619 /* HUBViewModelRenderer.m in Sources */ = {isa = PBXBuildFile; fileRef = F64C5C2C1DB82CA30077E619 /* HUBViewModelRenderer.m */; };
		F66658D91D9925CC0097929F /* HUBViewModelDiff.m in Sources */ = {isa = PBXBuildFile; fileRef = F66658D81D9925CC0097929F /* HUBViewModelDiff.m */; };
		F6665AA71D9947E00097929F /* HUBViewModelDiffTests.m in Sources */ = {isa = PBXBuildFile; fileRef = F6665AA61D9947E00097929F /* HUBViewModelDiffTests.m */; };
		F6AC23C21DA2863A001B1A6A /* HUBComponentWrapperTests.m in Sources */ = {isa = PBXBuildFile; fileRef = F6AC23C11DA2863A001B1A6A /* HUBComponentWrapperTests.m */; };
/* End PBXBuildFile section */

/* Begin PBXContainerItemProxy section */
		8ADD429F1C21CF6500D1A801 /* PBXContainerItemProxy */ = {
			isa = PBXContainerItemProxy;
			containerPortal = 8A0754961C21A79200AFAD38 /* Project object */;
			proxyType = 1;
			remoteGlobalIDString = 8A07549D1C21A79200AFAD38;
			remoteInfo = HubFramework;
		};
/* End PBXContainerItemProxy section */

/* Begin PBXCopyFilesBuildPhase section */
		8A07549C1C21A79200AFAD38 /* CopyFiles */ = {
			isa = PBXCopyFilesBuildPhase;
			buildActionMask = 2147483647;
			dstPath = "include/$(PRODUCT_NAME)";
			dstSubfolderSpec = 16;
			files = (
			);
			runOnlyForDeploymentPostprocessing = 0;
		};
/* End PBXCopyFilesBuildPhase section */

/* Begin PBXFileReference section */
		1D98E5BC1DC09FB500607097 /* HUBComponentActionObserver.h */ = {isa = PBXFileReference; fileEncoding = 4; lastKnownFileType = sourcecode.c.h; path = HUBComponentActionObserver.h; sourceTree = "<group>"; };
		2932E27842AE1C98FD5D1746 /* HUBComponentFactoryMock.m */ = {isa = PBXFileReference; fileEncoding = 4; lastKnownFileType = sourcecode.c.objc; path = HUBComponentFactoryMock.m; sourceTree = "<group>"; };
		2932EAD3C06CBB869669B382 /* HUBComponentFactoryMock.h */ = {isa = PBXFileReference; fileEncoding = 4; lastKnownFileType = sourcecode.c.h; path = HUBComponentFactoryMock.h; sourceTree = "<group>"; };
		4E29FCF31DED2D9600856D20 /* HUBTestUtilities.h */ = {isa = PBXFileReference; fileEncoding = 4; lastKnownFileType = sourcecode.c.h; path = HUBTestUtilities.h; sourceTree = "<group>"; };
		521891E21DEE3C3000FA3BF7 /* HUBBlockContentOperation.h */ = {isa = PBXFileReference; fileEncoding = 4; lastKnownFileType = sourcecode.c.h; path = HUBBlockContentOperation.h; sourceTree = "<group>"; };
		521891E51DEE3C6E00FA3BF7 /* HUBBlockContentOperation.m */ = {isa = PBXFileReference; fileEncoding = 4; lastKnownFileType = sourcecode.c.objc; path = HUBBlockContentOperation.m; sourceTree = "<group>"; };
		521891E71DEE3DA800FA3BF7 /* HUBContentOperationContext.h */ = {isa = PBXFileReference; lastKnownFileType = sourcecode.c.h; path = HUBContentOperationContext.h; sourceTree = "<group>"; };
		521891E81DEE3E4500FA3BF7 /* HUBContentOperationContextImplementation.h */ = {isa = PBXFileReference; fileEncoding = 4; lastKnownFileType = sourcecode.c.h; path = HUBContentOperationContextImplementation.h; sourceTree = "<group>"; };
		521891E91DEE3E4500FA3BF7 /* HUBContentOperationContextImplementation.m */ = {isa = PBXFileReference; fileEncoding = 4; lastKnownFileType = sourcecode.c.objc; path = HUBContentOperationContextImplementation.m; sourceTree = "<group>"; };
		521891EC1DEE410200FA3BF7 /* HUBBlockContentOperationTests.m */ = {isa = PBXFileReference; fileEncoding = 4; lastKnownFileType = sourcecode.c.objc; path = HUBBlockContentOperationTests.m; sourceTree = "<group>"; };
		528498861DC4E8E800291C0C /* HUBLiveServiceTests.m */ = {isa = PBXFileReference; fileEncoding = 4; lastKnownFileType = sourcecode.c.objc; path = HUBLiveServiceTests.m; sourceTree = "<group>"; };
		528498891DC4FC1300291C0C /* HUBInputStreamMock.h */ = {isa = PBXFileReference; fileEncoding = 4; lastKnownFileType = sourcecode.c.h; path = HUBInputStreamMock.h; sourceTree = "<group>"; };
		5284988A1DC4FC1300291C0C /* HUBInputStreamMock.m */ = {isa = PBXFileReference; fileEncoding = 4; lastKnownFileType = sourcecode.c.objc; path = HUBInputStreamMock.m; sourceTree = "<group>"; };
		52977AC61DA7D0890064629E /* HUBBlockContentOperationFactory.h */ = {isa = PBXFileReference; fileEncoding = 4; lastKnownFileType = sourcecode.c.h; path = HUBBlockContentOperationFactory.h; sourceTree = "<group>"; };
		52977AC91DA7D0B40064629E /* HUBBlockContentOperationFactory.m */ = {isa = PBXFileReference; fileEncoding = 4; lastKnownFileType = sourcecode.c.objc; path = HUBBlockContentOperationFactory.m; sourceTree = "<group>"; };
		650830161DD4E746008CFB43 /* HUBSerializationTests.m */ = {isa = PBXFileReference; fileEncoding = 4; lastKnownFileType = sourcecode.c.objc; path = HUBSerializationTests.m; sourceTree = "<group>"; };
		6508301A1DD4EBFB008CFB43 /* HUBSerializationTests.json */ = {isa = PBXFileReference; fileEncoding = 4; lastKnownFileType = text.json; name = HUBSerializationTests.json; path = resources/HUBSerializationTests.json; sourceTree = "<group>"; };
		8A0568F31CBFB073007C296A /* HUBComponentCategories.h */ = {isa = PBXFileReference; lastKnownFileType = sourcecode.c.h; path = HUBComponentCategories.h; sourceTree = "<group>"; };
		8A07549E1C21A79200AFAD38 /* libHubFramework.a */ = {isa = PBXFileReference; explicitFileType = archive.ar; includeInIndex = 0; path = libHubFramework.a; sourceTree = BUILT_PRODUCTS_DIR; };
		8A0754AC1C21A7C700AFAD38 /* HUBComponent.h */ = {isa = PBXFileReference; lastKnownFileType = sourcecode.c.h; path = HUBComponent.h; sourceTree = "<group>"; };
		8A07A51F1DC8C48500CDBE9C /* HUBContentOperationWithPaginatedContent.h */ = {isa = PBXFileReference; lastKnownFileType = sourcecode.c.h; path = HUBContentOperationWithPaginatedContent.h; sourceTree = "<group>"; };
		8A0C356C1D7DB656007C32D9 /* HUBActionFactory.h */ = {isa = PBXFileReference; lastKnownFileType = sourcecode.c.h; path = HUBActionFactory.h; sourceTree = "<group>"; };
		8A0E4B761CB561DE0019DE71 /* HUBViewURIPredicate.h */ = {isa = PBXFileReference; fileEncoding = 4; lastKnownFileType = sourcecode.c.h; path = HUBViewURIPredicate.h; sourceTree = "<group>"; };
		8A0E4B791CB562140019DE71 /* HUBViewURIPredicate.m */ = {isa = PBXFileReference; fileEncoding = 4; lastKnownFileType = sourcecode.c.objc; path = HUBViewURIPredicate.m; sourceTree = "<group>"; };
		8A0E4B7B1CB568D50019DE71 /* HUBViewURIPredicateTests.m */ = {isa = PBXFileReference; fileEncoding = 4; lastKnownFileType = sourcecode.c.objc; path = HUBViewURIPredicateTests.m; sourceTree = "<group>"; };
		8A0E4B801CB69CD80019DE71 /* HUBSerializable.h */ = {isa = PBXFileReference; lastKnownFileType = sourcecode.c.h; path = HUBSerializable.h; sourceTree = "<group>"; };
		8A0E4B821CB69DDF0019DE71 /* HUBJSONKeys.h */ = {isa = PBXFileReference; lastKnownFileType = sourcecode.c.h; path = HUBJSONKeys.h; sourceTree = "<group>"; };
		8A0F910B1D0EEBDD00C37FAE /* HUBActionHandlerMock.h */ = {isa = PBXFileReference; fileEncoding = 4; lastKnownFileType = sourcecode.c.h; path = HUBActionHandlerMock.h; sourceTree = "<group>"; };
		8A0F910C1D0EEBDD00C37FAE /* HUBActionHandlerMock.m */ = {isa = PBXFileReference; fileEncoding = 4; lastKnownFileType = sourcecode.c.objc; path = HUBActionHandlerMock.m; sourceTree = "<group>"; };
		8A1132BE1CDA477E0053AA26 /* HUBFeatureInfo.h */ = {isa = PBXFileReference; lastKnownFileType = sourcecode.c.h; path = HUBFeatureInfo.h; sourceTree = "<group>"; };
		8A1132BF1CDA4BA60053AA26 /* HUBFeatureInfoImplementation.h */ = {isa = PBXFileReference; fileEncoding = 4; lastKnownFileType = sourcecode.c.h; path = HUBFeatureInfoImplementation.h; sourceTree = "<group>"; };
		8A1132C01CDA4BA60053AA26 /* HUBFeatureInfoImplementation.m */ = {isa = PBXFileReference; fileEncoding = 4; lastKnownFileType = sourcecode.c.objc; path = HUBFeatureInfoImplementation.m; sourceTree = "<group>"; };
		8A15132B1DB7AF4800DE8C7A /* HUBComponentGestureRecognizerTests.m */ = {isa = PBXFileReference; fileEncoding = 4; lastKnownFileType = sourcecode.c.objc; path = HUBComponentGestureRecognizerTests.m; sourceTree = "<group>"; };
		8A15132E1DB7B5AD00DE8C7A /* HUBTouchMock.h */ = {isa = PBXFileReference; fileEncoding = 4; lastKnownFileType = sourcecode.c.h; path = HUBTouchMock.h; sourceTree = "<group>"; };
		8A15132F1DB7B5AD00DE8C7A /* HUBTouchMock.m */ = {isa = PBXFileReference; fileEncoding = 4; lastKnownFileType = sourcecode.c.objc; path = HUBTouchMock.m; sourceTree = "<group>"; };
		8A1572941D9E728200E9DD4D /* HUBLiveService.h */ = {isa = PBXFileReference; lastKnownFileType = sourcecode.c.h; path = HUBLiveService.h; sourceTree = "<group>"; };
		8A1572991D9E735C00E9DD4D /* HUBLiveServiceImplementation.h */ = {isa = PBXFileReference; fileEncoding = 4; lastKnownFileType = sourcecode.c.h; path = HUBLiveServiceImplementation.h; sourceTree = "<group>"; };
		8A15729A1D9E735C00E9DD4D /* HUBLiveServiceImplementation.m */ = {isa = PBXFileReference; fileEncoding = 4; lastKnownFileType = sourcecode.c.objc; path = HUBLiveServiceImplementation.m; sourceTree = "<group>"; };
		8A1585941C8EFF1E0008FDF9 /* HUBComponentWithImageHandling.h */ = {isa = PBXFileReference; lastKnownFileType = sourcecode.c.h; path = HUBComponentWithImageHandling.h; sourceTree = "<group>"; };
		8A1585951C8EFF550008FDF9 /* HUBComponentContentOffsetObserver.h */ = {isa = PBXFileReference; lastKnownFileType = sourcecode.c.h; path = HUBComponentContentOffsetObserver.h; sourceTree = "<group>"; };
		8A1585961C8F003C0008FDF9 /* HUBComponentWithChildren.h */ = {isa = PBXFileReference; lastKnownFileType = sourcecode.c.h; path = HUBComponentWithChildren.h; sourceTree = "<group>"; };
		8A1627DD1CC915CB005CC3FB /* HUBComponentViewObserver.h */ = {isa = PBXFileReference; lastKnownFileType = sourcecode.c.h; path = HUBComponentViewObserver.h; sourceTree = "<group>"; };
		8A1638BB1DC38B2E00AAD200 /* HUBLiveContentOperation.h */ = {isa = PBXFileReference; fileEncoding = 4; lastKnownFileType = sourcecode.c.h; path = HUBLiveContentOperation.h; sourceTree = "<group>"; };
		8A1638BC1DC38B2E00AAD200 /* HUBLiveContentOperation.m */ = {isa = PBXFileReference; fileEncoding = 4; lastKnownFileType = sourcecode.c.objc; path = HUBLiveContentOperation.m; sourceTree = "<group>"; };
		8A1A199E1D86B5380022438F /* HUBComponentType.h */ = {isa = PBXFileReference; lastKnownFileType = sourcecode.c.h; path = HUBComponentType.h; sourceTree = "<group>"; };
		8A1A19A51D8813DB0022438F /* HUBInitialViewModelRegistryTests.m */ = {isa = PBXFileReference; fileEncoding = 4; lastKnownFileType = sourcecode.c.objc; path = HUBInitialViewModelRegistryTests.m; sourceTree = "<group>"; };
		8A2A72E01D4B6D2700141619 /* HUBComponentTarget.h */ = {isa = PBXFileReference; lastKnownFileType = sourcecode.c.h; path = HUBComponentTarget.h; sourceTree = "<group>"; };
		8A2A72E11D4B6E3300141619 /* HUBComponentTargetImplementation.h */ = {isa = PBXFileReference; fileEncoding = 4; lastKnownFileType = sourcecode.c.h; path = HUBComponentTargetImplementation.h; sourceTree = "<group>"; };
		8A2A72E21D4B6E3300141619 /* HUBComponentTargetImplementation.m */ = {isa = PBXFileReference; fileEncoding = 4; lastKnownFileType = sourcecode.c.objc; path = HUBComponentTargetImplementation.m; sourceTree = "<group>"; };
		8A2A72E41D4B6F1700141619 /* HUBComponentTargetBuilderImplementation.h */ = {isa = PBXFileReference; fileEncoding = 4; lastKnownFileType = sourcecode.c.h; path = HUBComponentTargetBuilderImplementation.h; sourceTree = "<group>"; };
		8A2A72E51D4B6F1700141619 /* HUBComponentTargetBuilderImplementation.m */ = {isa = PBXFileReference; fileEncoding = 4; lastKnownFileType = sourcecode.c.objc; path = HUBComponentTargetBuilderImplementation.m; sourceTree = "<group>"; };
		8A2A72E71D4B6F2400141619 /* HUBComponentTargetBuilder.h */ = {isa = PBXFileReference; lastKnownFileType = sourcecode.c.h; path = HUBComponentTargetBuilder.h; sourceTree = "<group>"; };
		8A2A72E81D4B722200141619 /* HUBComponentTargetJSONSchema.h */ = {isa = PBXFileReference; lastKnownFileType = sourcecode.c.h; path = HUBComponentTargetJSONSchema.h; sourceTree = "<group>"; };
		8A2A72E91D4B726800141619 /* HUBComponentTargetJSONSchemaImplementation.h */ = {isa = PBXFileReference; fileEncoding = 4; lastKnownFileType = sourcecode.c.h; path = HUBComponentTargetJSONSchemaImplementation.h; sourceTree = "<group>"; };
		8A2A72EA1D4B726800141619 /* HUBComponentTargetJSONSchemaImplementation.m */ = {isa = PBXFileReference; fileEncoding = 4; lastKnownFileType = sourcecode.c.objc; path = HUBComponentTargetJSONSchemaImplementation.m; sourceTree = "<group>"; };
		8A2A72ED1D4B744A00141619 /* HUBActionRegistry.h */ = {isa = PBXFileReference; lastKnownFileType = sourcecode.c.h; path = HUBActionRegistry.h; sourceTree = "<group>"; };
		8A2A72EE1D4B749600141619 /* HUBAction.h */ = {isa = PBXFileReference; lastKnownFileType = sourcecode.c.h; path = HUBAction.h; sourceTree = "<group>"; };
		8A2A72F11D4B75DA00141619 /* HUBActionRegistryImplementation.h */ = {isa = PBXFileReference; fileEncoding = 4; lastKnownFileType = sourcecode.c.h; path = HUBActionRegistryImplementation.h; sourceTree = "<group>"; };
		8A2A72F21D4B75DA00141619 /* HUBActionRegistryImplementation.m */ = {isa = PBXFileReference; fileEncoding = 4; lastKnownFileType = sourcecode.c.objc; path = HUBActionRegistryImplementation.m; sourceTree = "<group>"; };
		8A2EC3731D7971A500E4CAB3 /* HUBViewControllerScrollHandlerMock.h */ = {isa = PBXFileReference; fileEncoding = 4; lastKnownFileType = sourcecode.c.h; path = HUBViewControllerScrollHandlerMock.h; sourceTree = "<group>"; };
		8A2EC3741D7971A500E4CAB3 /* HUBViewControllerScrollHandlerMock.m */ = {isa = PBXFileReference; fileEncoding = 4; lastKnownFileType = sourcecode.c.objc; path = HUBViewControllerScrollHandlerMock.m; sourceTree = "<group>"; };
		8A3D83931CA3FC3500662B73 /* HUBJSONSchemaTests.m */ = {isa = PBXFileReference; fileEncoding = 4; lastKnownFileType = sourcecode.c.objc; path = HUBJSONSchemaTests.m; sourceTree = "<group>"; };
		8A40B12D1CAAA71500EBDDE2 /* HUBContentOperation.h */ = {isa = PBXFileReference; lastKnownFileType = sourcecode.c.h; path = HUBContentOperation.h; sourceTree = "<group>"; };
		8A40B12F1CAAAF8F00EBDDE2 /* HUBContentOperationFactory.h */ = {isa = PBXFileReference; lastKnownFileType = sourcecode.c.h; path = HUBContentOperationFactory.h; sourceTree = "<group>"; };
		8A40B1301CAAB02700EBDDE2 /* HUBConnectivityState.h */ = {isa = PBXFileReference; lastKnownFileType = sourcecode.c.h; path = HUBConnectivityState.h; sourceTree = "<group>"; };
		8A42E1F31D8C3E42004FAC33 /* module.map */ = {isa = PBXFileReference; fileEncoding = 4; lastKnownFileType = "sourcecode.module-map"; path = module.map; sourceTree = "<group>"; };
		8A48F2FE1C7C94EC00B1467C /* HUBViewControllerTests.m */ = {isa = PBXFileReference; fileEncoding = 4; lastKnownFileType = sourcecode.c.objc; path = HUBViewControllerTests.m; sourceTree = "<group>"; };
		8A49BA8D1C7770A7005F7453 /* HUBImageLoader.h */ = {isa = PBXFileReference; lastKnownFileType = sourcecode.c.h; path = HUBImageLoader.h; sourceTree = "<group>"; };
		8A49BAF01C777399005F7453 /* HUBImageLoaderFactory.h */ = {isa = PBXFileReference; lastKnownFileType = sourcecode.c.h; path = HUBImageLoaderFactory.h; sourceTree = "<group>"; };
		8A49BAF61C777FB0005F7453 /* HUBComponentImageLoadingContext.h */ = {isa = PBXFileReference; fileEncoding = 4; lastKnownFileType = sourcecode.c.h; path = HUBComponentImageLoadingContext.h; sourceTree = "<group>"; };
		8A49BAF71C777FB0005F7453 /* HUBComponentImageLoadingContext.m */ = {isa = PBXFileReference; fileEncoding = 4; lastKnownFileType = sourcecode.c.objc; path = HUBComponentImageLoadingContext.m; sourceTree = "<group>"; };
		8A4C28151DB5120400152429 /* HUBComponentGestureRecognizer.h */ = {isa = PBXFileReference; fileEncoding = 4; lastKnownFileType = sourcecode.c.h; path = HUBComponentGestureRecognizer.h; sourceTree = "<group>"; };
		8A4C28161DB5120400152429 /* HUBComponentGestureRecognizer.m */ = {isa = PBXFileReference; fileEncoding = 4; lastKnownFileType = sourcecode.c.objc; path = HUBComponentGestureRecognizer.m; sourceTree = "<group>"; };
		8A4C28191DB6464B00152429 /* HUBComponentWithSelectionState.h */ = {isa = PBXFileReference; lastKnownFileType = sourcecode.c.h; path = HUBComponentWithSelectionState.h; sourceTree = "<group>"; };
		8A4EB8B01DBA47E90004588C /* HUBAsyncAction.h */ = {isa = PBXFileReference; lastKnownFileType = sourcecode.c.h; path = HUBAsyncAction.h; sourceTree = "<group>"; };
		8A5035201DD473030008B499 /* HUBCollectionView.h */ = {isa = PBXFileReference; fileEncoding = 4; lastKnownFileType = sourcecode.c.h; path = HUBCollectionView.h; sourceTree = "<group>"; };
		8A5035211DD473030008B499 /* HUBCollectionView.m */ = {isa = PBXFileReference; fileEncoding = 4; lastKnownFileType = sourcecode.c.objc; path = HUBCollectionView.m; sourceTree = "<group>"; };
		8A58E0E21C5A77C700F41A5C /* HUBJSONPathTests.m */ = {isa = PBXFileReference; fileEncoding = 4; lastKnownFileType = sourcecode.c.objc; path = HUBJSONPathTests.m; sourceTree = "<group>"; };
		8A58E1461C5B79A900F41A5C /* HUBMutableJSONPathTests.m */ = {isa = PBXFileReference; fileEncoding = 4; lastKnownFileType = sourcecode.c.objc; path = HUBMutableJSONPathTests.m; sourceTree = "<group>"; };
		8A58E1481C5FA62E00F41A5C /* HUBComponentImageDataBuilderTests.m */ = {isa = PBXFileReference; fileEncoding = 4; lastKnownFileType = sourcecode.c.objc; path = HUBComponentImageDataBuilderTests.m; sourceTree = "<group>"; };
		8A5D7A471CB7D2DB00B987BA /* HUBContentReloadPolicy.h */ = {isa = PBXFileReference; lastKnownFileType = sourcecode.c.h; path = HUBContentReloadPolicy.h; sourceTree = "<group>"; };
		8A5D7A481CB7EA5400B987BA /* HUBContentReloadPolicyMock.h */ = {isa = PBXFileReference; fileEncoding = 4; lastKnownFileType = sourcecode.c.h; path = HUBContentReloadPolicyMock.h; sourceTree = "<group>"; };
		8A5D7A491CB7EA5400B987BA /* HUBContentReloadPolicyMock.m */ = {isa = PBXFileReference; fileEncoding = 4; lastKnownFileType = sourcecode.c.objc; path = HUBContentReloadPolicyMock.m; sourceTree = "<group>"; };
		8A5D7A5A1CB806E200B987BA /* HUBHeaderMacros.h */ = {isa = PBXFileReference; lastKnownFileType = sourcecode.c.h; path = HUBHeaderMacros.h; sourceTree = "<group>"; };
		8A5D7A601CBBAC2200B987BA /* HUBComponentDefaults.h */ = {isa = PBXFileReference; fileEncoding = 4; lastKnownFileType = sourcecode.c.h; path = HUBComponentDefaults.h; sourceTree = "<group>"; };
		8A5D7A611CBBAC2200B987BA /* HUBComponentDefaults.m */ = {isa = PBXFileReference; fileEncoding = 4; lastKnownFileType = sourcecode.c.objc; path = HUBComponentDefaults.m; sourceTree = "<group>"; };
		8A5D7A6C1CBD0F0D00B987BA /* HUBComponentDefaults+Testing.h */ = {isa = PBXFileReference; fileEncoding = 4; lastKnownFileType = sourcecode.c.h; path = "HUBComponentDefaults+Testing.h"; sourceTree = "<group>"; };
		8A5D7A6D1CBD0F0D00B987BA /* HUBComponentDefaults+Testing.m */ = {isa = PBXFileReference; fileEncoding = 4; lastKnownFileType = sourcecode.c.objc; path = "HUBComponentDefaults+Testing.m"; sourceTree = "<group>"; };
		8A5D7A6F1CBE586700B987BA /* HUBComponentFallbackHandler.h */ = {isa = PBXFileReference; lastKnownFileType = sourcecode.c.h; path = HUBComponentFallbackHandler.h; sourceTree = "<group>"; };
		8A5D7A701CBE5CA700B987BA /* HUBComponentFallbackHandlerMock.h */ = {isa = PBXFileReference; fileEncoding = 4; lastKnownFileType = sourcecode.c.h; path = HUBComponentFallbackHandlerMock.h; sourceTree = "<group>"; };
		8A5D7A711CBE5CA700B987BA /* HUBComponentFallbackHandlerMock.m */ = {isa = PBXFileReference; fileEncoding = 4; lastKnownFileType = sourcecode.c.objc; path = HUBComponentFallbackHandlerMock.m; sourceTree = "<group>"; };
		8A6386761D882CA700AED30F /* HUBComponentTargetBuilderTests.m */ = {isa = PBXFileReference; fileEncoding = 4; lastKnownFileType = sourcecode.c.objc; path = HUBComponentTargetBuilderTests.m; sourceTree = "<group>"; };
		8A6525311D802DCD007B1A15 /* HUBActionFactoryMock.h */ = {isa = PBXFileReference; fileEncoding = 4; lastKnownFileType = sourcecode.c.h; path = HUBActionFactoryMock.h; sourceTree = "<group>"; };
		8A6525321D802DCD007B1A15 /* HUBActionFactoryMock.m */ = {isa = PBXFileReference; fileEncoding = 4; lastKnownFileType = sourcecode.c.objc; path = HUBActionFactoryMock.m; sourceTree = "<group>"; };
		8A6525341D802E3F007B1A15 /* HUBActionMock.h */ = {isa = PBXFileReference; fileEncoding = 4; lastKnownFileType = sourcecode.c.h; path = HUBActionMock.h; sourceTree = "<group>"; };
		8A6525351D802E3F007B1A15 /* HUBActionMock.m */ = {isa = PBXFileReference; fileEncoding = 4; lastKnownFileType = sourcecode.c.objc; path = HUBActionMock.m; sourceTree = "<group>"; };
		8A6525371D815F4C007B1A15 /* HUBContentOperationActionObserver.h */ = {isa = PBXFileReference; lastKnownFileType = sourcecode.c.h; path = HUBContentOperationActionObserver.h; sourceTree = "<group>"; };
		8A6525381D819FBF007B1A15 /* HUBComponentActionPerformer.h */ = {isa = PBXFileReference; lastKnownFileType = sourcecode.c.h; path = HUBComponentActionPerformer.h; sourceTree = "<group>"; };
		8A6529DE1D81B14F007B1A15 /* HUBViewModelTests.m */ = {isa = PBXFileReference; fileEncoding = 4; lastKnownFileType = sourcecode.c.objc; path = HUBViewModelTests.m; sourceTree = "<group>"; };
		8A6529E51D82B313007B1A15 /* HUBActionRegistryTests.m */ = {isa = PBXFileReference; fileEncoding = 4; lastKnownFileType = sourcecode.c.objc; path = HUBActionRegistryTests.m; sourceTree = "<group>"; };
		8A6529F51D82D1C7007B1A15 /* HUBActionHandler.h */ = {isa = PBXFileReference; lastKnownFileType = sourcecode.c.h; path = HUBActionHandler.h; sourceTree = "<group>"; };
		8A6529F61D82D7BE007B1A15 /* HUBActionTrigger.h */ = {isa = PBXFileReference; lastKnownFileType = sourcecode.c.h; path = HUBActionTrigger.h; sourceTree = "<group>"; };
		8A6529F71D82DC33007B1A15 /* HUBActionHandlerWrapper.h */ = {isa = PBXFileReference; fileEncoding = 4; lastKnownFileType = sourcecode.c.h; path = HUBActionHandlerWrapper.h; sourceTree = "<group>"; };
		8A6529F81D82DC33007B1A15 /* HUBActionHandlerWrapper.m */ = {isa = PBXFileReference; fileEncoding = 4; lastKnownFileType = sourcecode.c.objc; path = HUBActionHandlerWrapper.m; sourceTree = "<group>"; };
		8A6529FA1D82DF18007B1A15 /* HUBSelectionAction.h */ = {isa = PBXFileReference; fileEncoding = 4; lastKnownFileType = sourcecode.c.h; path = HUBSelectionAction.h; sourceTree = "<group>"; };
		8A6529FB1D82DF18007B1A15 /* HUBSelectionAction.m */ = {isa = PBXFileReference; fileEncoding = 4; lastKnownFileType = sourcecode.c.objc; path = HUBSelectionAction.m; sourceTree = "<group>"; };
		8A69DBA81C7DF8C000F5EFC6 /* HUBCollectionViewFactory.h */ = {isa = PBXFileReference; fileEncoding = 4; lastKnownFileType = sourcecode.c.h; path = HUBCollectionViewFactory.h; sourceTree = "<group>"; };
		8A69DBA91C7DF8C000F5EFC6 /* HUBCollectionViewFactory.m */ = {isa = PBXFileReference; fileEncoding = 4; lastKnownFileType = sourcecode.c.objc; path = HUBCollectionViewFactory.m; sourceTree = "<group>"; };
		8A69DBAB1C7DF9D300F5EFC6 /* HUBCollectionViewFactoryMock.h */ = {isa = PBXFileReference; fileEncoding = 4; lastKnownFileType = sourcecode.c.h; path = HUBCollectionViewFactoryMock.h; sourceTree = "<group>"; };
		8A69DBAC1C7DF9D300F5EFC6 /* HUBCollectionViewFactoryMock.m */ = {isa = PBXFileReference; fileEncoding = 4; lastKnownFileType = sourcecode.c.objc; path = HUBCollectionViewFactoryMock.m; sourceTree = "<group>"; };
		8A69DBAE1C7DFA1A00F5EFC6 /* HUBCollectionViewMock.h */ = {isa = PBXFileReference; fileEncoding = 4; lastKnownFileType = sourcecode.c.h; path = HUBCollectionViewMock.h; sourceTree = "<group>"; };
		8A69DBAF1C7DFA1A00F5EFC6 /* HUBCollectionViewMock.m */ = {isa = PBXFileReference; fileEncoding = 4; lastKnownFileType = sourcecode.c.objc; path = HUBCollectionViewMock.m; sourceTree = "<group>"; };
		8A6ACAB21D7D893400102EA9 /* HUBActionContextImplementation.m */ = {isa = PBXFileReference; fileEncoding = 4; lastKnownFileType = sourcecode.c.objc; path = HUBActionContextImplementation.m; sourceTree = "<group>"; };
		8A6ACAB51D7D89CE00102EA9 /* HUBActionContextImplementation.h */ = {isa = PBXFileReference; lastKnownFileType = sourcecode.c.h; path = HUBActionContextImplementation.h; sourceTree = "<group>"; };
		8A6BA04F1C899E1C0057485D /* HUBCollectionViewLayoutTests.m */ = {isa = PBXFileReference; fileEncoding = 4; lastKnownFileType = sourcecode.c.objc; path = HUBCollectionViewLayoutTests.m; sourceTree = "<group>"; };
		8A6BA0541C89A00F0057485D /* HUBComponentLayoutManagerMock.h */ = {isa = PBXFileReference; fileEncoding = 4; lastKnownFileType = sourcecode.c.h; path = HUBComponentLayoutManagerMock.h; sourceTree = "<group>"; };
		8A6BA0551C89A00F0057485D /* HUBComponentLayoutManagerMock.m */ = {isa = PBXFileReference; fileEncoding = 4; lastKnownFileType = sourcecode.c.objc; path = HUBComponentLayoutManagerMock.m; sourceTree = "<group>"; };
		8A786B911C57D53600B2AB9E /* HUBViewModelBuilder.h */ = {isa = PBXFileReference; lastKnownFileType = sourcecode.c.h; path = HUBViewModelBuilder.h; sourceTree = "<group>"; };
		8A786B921C57D62100B2AB9E /* HUBViewModelBuilderImplementation.h */ = {isa = PBXFileReference; fileEncoding = 4; lastKnownFileType = sourcecode.c.h; path = HUBViewModelBuilderImplementation.h; sourceTree = "<group>"; };
		8A786B931C57D62100B2AB9E /* HUBViewModelBuilderImplementation.m */ = {isa = PBXFileReference; fileEncoding = 4; lastKnownFileType = sourcecode.c.objc; path = HUBViewModelBuilderImplementation.m; sourceTree = "<group>"; };
		8A786B951C57E6F300B2AB9E /* HUBViewModelBuilderTests.m */ = {isa = PBXFileReference; fileEncoding = 4; lastKnownFileType = sourcecode.c.objc; path = HUBViewModelBuilderTests.m; sourceTree = "<group>"; };
		8A786BA11C5A29F800B2AB9E /* HUBJSONSchema.h */ = {isa = PBXFileReference; lastKnownFileType = sourcecode.c.h; path = HUBJSONSchema.h; sourceTree = "<group>"; };
		8A786BA41C5A2E2A00B2AB9E /* HUBJSONSchemaRegistry.h */ = {isa = PBXFileReference; lastKnownFileType = sourcecode.c.h; path = HUBJSONSchemaRegistry.h; sourceTree = "<group>"; };
		8A786BA61C5A2E8F00B2AB9E /* HUBJSONSchemaRegistryImplementation.h */ = {isa = PBXFileReference; fileEncoding = 4; lastKnownFileType = sourcecode.c.h; path = HUBJSONSchemaRegistryImplementation.h; sourceTree = "<group>"; };
		8A786BA71C5A2E8F00B2AB9E /* HUBJSONSchemaRegistryImplementation.m */ = {isa = PBXFileReference; fileEncoding = 4; lastKnownFileType = sourcecode.c.objc; path = HUBJSONSchemaRegistryImplementation.m; sourceTree = "<group>"; };
		8A786BA91C5A326300B2AB9E /* HUBJSONSchemaImplementation.h */ = {isa = PBXFileReference; fileEncoding = 4; lastKnownFileType = sourcecode.c.h; path = HUBJSONSchemaImplementation.h; sourceTree = "<group>"; };
		8A786BAA1C5A326300B2AB9E /* HUBJSONSchemaImplementation.m */ = {isa = PBXFileReference; fileEncoding = 4; lastKnownFileType = sourcecode.c.objc; path = HUBJSONSchemaImplementation.m; sourceTree = "<group>"; };
		8A786BAC1C5A345D00B2AB9E /* HUBJSONPath.h */ = {isa = PBXFileReference; lastKnownFileType = sourcecode.c.h; path = HUBJSONPath.h; sourceTree = "<group>"; };
		8A786BAD1C5A34C000B2AB9E /* HUBMutableJSONPath.h */ = {isa = PBXFileReference; lastKnownFileType = sourcecode.c.h; path = HUBMutableJSONPath.h; sourceTree = "<group>"; };
		8A786BAE1C5A37E200B2AB9E /* HUBViewModelJSONSchema.h */ = {isa = PBXFileReference; lastKnownFileType = sourcecode.c.h; path = HUBViewModelJSONSchema.h; sourceTree = "<group>"; };
		8A786BAF1C5A37F000B2AB9E /* HUBComponentModelJSONSchema.h */ = {isa = PBXFileReference; lastKnownFileType = sourcecode.c.h; path = HUBComponentModelJSONSchema.h; sourceTree = "<group>"; };
		8A786BB01C5A383800B2AB9E /* HUBViewModelJSONSchemaImplementation.h */ = {isa = PBXFileReference; fileEncoding = 4; lastKnownFileType = sourcecode.c.h; path = HUBViewModelJSONSchemaImplementation.h; sourceTree = "<group>"; };
		8A786BB11C5A383800B2AB9E /* HUBViewModelJSONSchemaImplementation.m */ = {isa = PBXFileReference; fileEncoding = 4; lastKnownFileType = sourcecode.c.objc; path = HUBViewModelJSONSchemaImplementation.m; sourceTree = "<group>"; };
		8A786BB61C5A4CB400B2AB9E /* HUBMutableJSONPathImplementation.h */ = {isa = PBXFileReference; fileEncoding = 4; lastKnownFileType = sourcecode.c.h; path = HUBMutableJSONPathImplementation.h; sourceTree = "<group>"; };
		8A786BB71C5A4CB400B2AB9E /* HUBMutableJSONPathImplementation.m */ = {isa = PBXFileReference; fileEncoding = 4; lastKnownFileType = sourcecode.c.objc; path = HUBMutableJSONPathImplementation.m; sourceTree = "<group>"; };
		8A786BB91C5A4F1800B2AB9E /* HUBJSONParsingOperation.h */ = {isa = PBXFileReference; fileEncoding = 4; lastKnownFileType = sourcecode.c.h; path = HUBJSONParsingOperation.h; sourceTree = "<group>"; };
		8A786BBA1C5A4F1800B2AB9E /* HUBJSONParsingOperation.m */ = {isa = PBXFileReference; fileEncoding = 4; lastKnownFileType = sourcecode.c.objc; path = HUBJSONParsingOperation.m; sourceTree = "<group>"; };
		8A786BBC1C5A595900B2AB9E /* HUBJSONPathImplementation.h */ = {isa = PBXFileReference; fileEncoding = 4; lastKnownFileType = sourcecode.c.h; path = HUBJSONPathImplementation.h; sourceTree = "<group>"; };
		8A786BBD1C5A595900B2AB9E /* HUBJSONPathImplementation.m */ = {isa = PBXFileReference; fileEncoding = 4; lastKnownFileType = sourcecode.c.objc; path = HUBJSONPathImplementation.m; sourceTree = "<group>"; };
		8A7B48EA1CD77C8200130C25 /* HUBContentOperationWrapper.h */ = {isa = PBXFileReference; fileEncoding = 4; lastKnownFileType = sourcecode.c.h; path = HUBContentOperationWrapper.h; sourceTree = "<group>"; };
		8A7B48EB1CD77C8200130C25 /* HUBContentOperationWrapper.m */ = {isa = PBXFileReference; fileEncoding = 4; lastKnownFileType = sourcecode.c.objc; path = HUBContentOperationWrapper.m; sourceTree = "<group>"; };
		8A88089E1C21AD0900ADB737 /* HUBComponentRegistryImplementation.h */ = {isa = PBXFileReference; fileEncoding = 4; lastKnownFileType = sourcecode.c.h; path = HUBComponentRegistryImplementation.h; sourceTree = "<group>"; };
		8A88089F1C21AD0900ADB737 /* HUBComponentRegistryImplementation.m */ = {isa = PBXFileReference; fileEncoding = 4; lastKnownFileType = sourcecode.c.objc; path = HUBComponentRegistryImplementation.m; sourceTree = "<group>"; };
		8A880ACF1C21AE9000ADB737 /* HubFramework.h */ = {isa = PBXFileReference; lastKnownFileType = sourcecode.c.h; path = HubFramework.h; sourceTree = "<group>"; };
		8A89EFE31C7C728100A27EE9 /* HUBImageLoaderMock.h */ = {isa = PBXFileReference; fileEncoding = 4; lastKnownFileType = sourcecode.c.h; path = HUBImageLoaderMock.h; sourceTree = "<group>"; };
		8A89EFE41C7C728100A27EE9 /* HUBImageLoaderMock.m */ = {isa = PBXFileReference; fileEncoding = 4; lastKnownFileType = sourcecode.c.objc; path = HUBImageLoaderMock.m; sourceTree = "<group>"; };
		8A89EFE61C7C866500A27EE9 /* HUBImageLoaderFactoryMock.h */ = {isa = PBXFileReference; fileEncoding = 4; lastKnownFileType = sourcecode.c.h; path = HUBImageLoaderFactoryMock.h; sourceTree = "<group>"; };
		8A89EFE71C7C866500A27EE9 /* HUBImageLoaderFactoryMock.m */ = {isa = PBXFileReference; fileEncoding = 4; lastKnownFileType = sourcecode.c.objc; path = HUBImageLoaderFactoryMock.m; sourceTree = "<group>"; };
		8A9383BF1D1ADF3C0085A2D5 /* HUBJSONCompatibleBuilder.h */ = {isa = PBXFileReference; lastKnownFileType = sourcecode.c.h; path = HUBJSONCompatibleBuilder.h; sourceTree = "<group>"; };
		8A9C9CFD1DDC71930070258F /* HUBAsyncActionWrapper.h */ = {isa = PBXFileReference; fileEncoding = 4; lastKnownFileType = sourcecode.c.h; path = HUBAsyncActionWrapper.h; sourceTree = "<group>"; };
		8A9C9CFE1DDC71930070258F /* HUBAsyncActionWrapper.m */ = {isa = PBXFileReference; fileEncoding = 4; lastKnownFileType = sourcecode.c.objc; path = HUBAsyncActionWrapper.m; sourceTree = "<group>"; };
		8A9CA05E1DDDC3D70070258F /* HUBViewController+Initializer.h */ = {isa = PBXFileReference; lastKnownFileType = sourcecode.c.h; path = "HUBViewController+Initializer.h"; sourceTree = "<group>"; };
		8A9CA05F1DDDD3230070258F /* HUBViewController.h */ = {isa = PBXFileReference; fileEncoding = 4; lastKnownFileType = sourcecode.c.h; path = HUBViewController.h; sourceTree = "<group>"; };
		8A9ED75B1D4A049C006B27D8 /* HUBComponentReusePool.h */ = {isa = PBXFileReference; fileEncoding = 4; lastKnownFileType = sourcecode.c.h; path = HUBComponentReusePool.h; sourceTree = "<group>"; };
		8A9ED75C1D4A049C006B27D8 /* HUBComponentReusePool.m */ = {isa = PBXFileReference; fileEncoding = 4; lastKnownFileType = sourcecode.c.objc; path = HUBComponentReusePool.m; sourceTree = "<group>"; };
		8A9ED75E1D4A24C2006B27D8 /* HUBComponentModelTests.m */ = {isa = PBXFileReference; fileEncoding = 4; lastKnownFileType = sourcecode.c.objc; path = HUBComponentModelTests.m; sourceTree = "<group>"; };
		8AA124DB1DE8831B0076582D /* HUBComponentReusePoolMock.h */ = {isa = PBXFileReference; fileEncoding = 4; lastKnownFileType = sourcecode.c.h; path = HUBComponentReusePoolMock.h; sourceTree = "<group>"; };
		8AA124DC1DE8831B0076582D /* HUBComponentReusePoolMock.m */ = {isa = PBXFileReference; fileEncoding = 4; lastKnownFileType = sourcecode.c.objc; path = HUBComponentReusePoolMock.m; sourceTree = "<group>"; };
		8AA124E51DE89B530076582D /* HUBDefaultComponentLayoutManager.h */ = {isa = PBXFileReference; fileEncoding = 4; lastKnownFileType = sourcecode.c.h; path = HUBDefaultComponentLayoutManager.h; sourceTree = "<group>"; };
		8AA124E61DE89B530076582D /* HUBDefaultComponentLayoutManager.m */ = {isa = PBXFileReference; fileEncoding = 4; lastKnownFileType = sourcecode.c.objc; path = HUBDefaultComponentLayoutManager.m; sourceTree = "<group>"; };
		8AA127EC1DE8A1010076582D /* HUBDefaultComponentFallbackHandler.h */ = {isa = PBXFileReference; fileEncoding = 4; lastKnownFileType = sourcecode.c.h; path = HUBDefaultComponentFallbackHandler.h; sourceTree = "<group>"; };
		8AA127ED1DE8A1010076582D /* HUBDefaultComponentFallbackHandler.m */ = {isa = PBXFileReference; fileEncoding = 4; lastKnownFileType = sourcecode.c.objc; path = HUBDefaultComponentFallbackHandler.m; sourceTree = "<group>"; };
		8AA29C7F1C4FA5FE00E972B7 /* HUBComponentImageData.h */ = {isa = PBXFileReference; lastKnownFileType = sourcecode.c.h; path = HUBComponentImageData.h; sourceTree = "<group>"; };
		8AA29C801C4FA7B600E972B7 /* HUBComponentModelBuilder.h */ = {isa = PBXFileReference; lastKnownFileType = sourcecode.c.h; path = HUBComponentModelBuilder.h; sourceTree = "<group>"; };
		8AA29C811C4FA8C400E972B7 /* HUBComponentImageDataBuilder.h */ = {isa = PBXFileReference; lastKnownFileType = sourcecode.c.h; path = HUBComponentImageDataBuilder.h; sourceTree = "<group>"; };
		8AA29C831C4FAA9200E972B7 /* HUBComponentModelImplementation.h */ = {isa = PBXFileReference; fileEncoding = 4; lastKnownFileType = sourcecode.c.h; path = HUBComponentModelImplementation.h; sourceTree = "<group>"; };
		8AA29C841C4FAA9200E972B7 /* HUBComponentModelImplementation.m */ = {isa = PBXFileReference; fileEncoding = 4; lastKnownFileType = sourcecode.c.objc; path = HUBComponentModelImplementation.m; sourceTree = "<group>"; };
		8AA29C861C4FAB6200E972B7 /* HUBComponentImageDataImplementation.h */ = {isa = PBXFileReference; fileEncoding = 4; lastKnownFileType = sourcecode.c.h; path = HUBComponentImageDataImplementation.h; sourceTree = "<group>"; };
		8AA29C871C4FAB6200E972B7 /* HUBComponentImageDataImplementation.m */ = {isa = PBXFileReference; fileEncoding = 4; lastKnownFileType = sourcecode.c.objc; path = HUBComponentImageDataImplementation.m; sourceTree = "<group>"; };
		8AA29C8A1C4FAD6700E972B7 /* HUBComponentModelBuilderImplementation.h */ = {isa = PBXFileReference; fileEncoding = 4; lastKnownFileType = sourcecode.c.h; path = HUBComponentModelBuilderImplementation.h; sourceTree = "<group>"; };
		8AA29C8B1C4FAD6700E972B7 /* HUBComponentModelBuilderImplementation.m */ = {isa = PBXFileReference; fileEncoding = 4; lastKnownFileType = sourcecode.c.objc; path = HUBComponentModelBuilderImplementation.m; sourceTree = "<group>"; };
		8AA29C8D1C4FAFC100E972B7 /* HUBComponentImageDataBuilderImplementation.h */ = {isa = PBXFileReference; fileEncoding = 4; lastKnownFileType = sourcecode.c.h; path = HUBComponentImageDataBuilderImplementation.h; sourceTree = "<group>"; };
		8AA29C8E1C4FAFC100E972B7 /* HUBComponentImageDataBuilderImplementation.m */ = {isa = PBXFileReference; fileEncoding = 4; lastKnownFileType = sourcecode.c.objc; path = HUBComponentImageDataBuilderImplementation.m; sourceTree = "<group>"; };
		8AA29CF71C4FE59100E972B7 /* HUBComponentModelBuilderTests.m */ = {isa = PBXFileReference; fileEncoding = 4; lastKnownFileType = sourcecode.c.objc; path = HUBComponentModelBuilderTests.m; sourceTree = "<group>"; };
		8AA97C091C60B9FE0078F19D /* HUBFeatureRegistry.h */ = {isa = PBXFileReference; lastKnownFileType = sourcecode.c.h; path = HUBFeatureRegistry.h; sourceTree = "<group>"; };
		8AA97C0B1C60BA4E0078F19D /* HUBFeatureRegistryImplementation.h */ = {isa = PBXFileReference; fileEncoding = 4; lastKnownFileType = sourcecode.c.h; path = HUBFeatureRegistryImplementation.h; sourceTree = "<group>"; };
		8AA97C0C1C60BA4E0078F19D /* HUBFeatureRegistryImplementation.m */ = {isa = PBXFileReference; fileEncoding = 4; lastKnownFileType = sourcecode.c.objc; path = HUBFeatureRegistryImplementation.m; sourceTree = "<group>"; };
		8AA97C121C60BD6D0078F19D /* HUBFeatureRegistration.h */ = {isa = PBXFileReference; fileEncoding = 4; lastKnownFileType = sourcecode.c.h; path = HUBFeatureRegistration.h; sourceTree = "<group>"; };
		8AA97C131C60BD6D0078F19D /* HUBFeatureRegistration.m */ = {isa = PBXFileReference; fileEncoding = 4; lastKnownFileType = sourcecode.c.objc; path = HUBFeatureRegistration.m; sourceTree = "<group>"; };
		8AA97C151C60C5320078F19D /* HUBFeatureRegistryTests.m */ = {isa = PBXFileReference; fileEncoding = 4; lastKnownFileType = sourcecode.c.objc; path = HUBFeatureRegistryTests.m; sourceTree = "<group>"; };
		8AA97C171C60C5CD0078F19D /* HUBContentOperationFactoryMock.h */ = {isa = PBXFileReference; fileEncoding = 4; lastKnownFileType = sourcecode.c.h; path = HUBContentOperationFactoryMock.h; sourceTree = "<group>"; };
		8AA97C181C60C5CD0078F19D /* HUBContentOperationFactoryMock.m */ = {isa = PBXFileReference; fileEncoding = 4; lastKnownFileType = sourcecode.c.objc; path = HUBContentOperationFactoryMock.m; sourceTree = "<group>"; };
		8AA97C1F1C60D8270078F19D /* HUBComponentImageDataJSONSchema.h */ = {isa = PBXFileReference; lastKnownFileType = sourcecode.c.h; path = HUBComponentImageDataJSONSchema.h; sourceTree = "<group>"; };
		8AA989491DD1E3C1006CA6AA /* HUBContentOperationExecutionInfo.h */ = {isa = PBXFileReference; fileEncoding = 4; lastKnownFileType = sourcecode.c.h; path = HUBContentOperationExecutionInfo.h; sourceTree = "<group>"; };
		8AA9894A1DD1E3C1006CA6AA /* HUBContentOperationExecutionInfo.m */ = {isa = PBXFileReference; fileEncoding = 4; lastKnownFileType = sourcecode.c.objc; path = HUBContentOperationExecutionInfo.m; sourceTree = "<group>"; };
<<<<<<< HEAD
		8AC315821DED94790093AEA0 /* UIViewController+HUBSimulateLayoutCycle.h */ = {isa = PBXFileReference; fileEncoding = 4; lastKnownFileType = sourcecode.c.h; path = "UIViewController+HUBSimulateLayoutCycle.h"; sourceTree = "<group>"; };
		8AC315831DED94790093AEA0 /* UIViewController+HUBSimulateLayoutCycle.m */ = {isa = PBXFileReference; fileEncoding = 4; lastKnownFileType = sourcecode.c.objc; path = "UIViewController+HUBSimulateLayoutCycle.m"; sourceTree = "<group>"; };
		8AC315861DEDAB490093AEA0 /* HUBDefaultComponentLayoutManagerTests.m */ = {isa = PBXFileReference; fileEncoding = 4; lastKnownFileType = sourcecode.c.objc; path = HUBDefaultComponentLayoutManagerTests.m; sourceTree = "<group>"; };
=======
		8AC3158D1DEDE2D40093AEA0 /* testImage.png */ = {isa = PBXFileReference; lastKnownFileType = image.png; name = testImage.png; path = resources/testImage.png; sourceTree = "<group>"; };
>>>>>>> e41e5e3a
		8ACA8C7F1D1805420015310F /* HUBComponentFactoryShowcaseNameProvider.h */ = {isa = PBXFileReference; lastKnownFileType = sourcecode.c.h; path = HUBComponentFactoryShowcaseNameProvider.h; sourceTree = "<group>"; };
		8ACA8C801D180EC80015310F /* HUBComponentShowcaseManager.h */ = {isa = PBXFileReference; lastKnownFileType = sourcecode.c.h; path = HUBComponentShowcaseManager.h; sourceTree = "<group>"; };
		8ACA8C841D1816C90015310F /* HUBComponentShowcaseShapshotGenerator.h */ = {isa = PBXFileReference; lastKnownFileType = sourcecode.c.h; path = HUBComponentShowcaseShapshotGenerator.h; sourceTree = "<group>"; };
		8ACA8C851D1818920015310F /* HUBComponentModelBuilderShowcaseSnapshotGenerator.h */ = {isa = PBXFileReference; fileEncoding = 4; lastKnownFileType = sourcecode.c.h; path = HUBComponentModelBuilderShowcaseSnapshotGenerator.h; sourceTree = "<group>"; };
		8ACA8C861D1818920015310F /* HUBComponentModelBuilderShowcaseSnapshotGenerator.m */ = {isa = PBXFileReference; fileEncoding = 4; lastKnownFileType = sourcecode.c.objc; path = HUBComponentModelBuilderShowcaseSnapshotGenerator.m; sourceTree = "<group>"; };
		8ACB2A791C6A2F7C000741D7 /* HUBIdentifier.m */ = {isa = PBXFileReference; fileEncoding = 4; lastKnownFileType = sourcecode.c.objc; path = HUBIdentifier.m; sourceTree = "<group>"; };
		8ACB2A7B1C6A2F99000741D7 /* HUBIdentifierTests.m */ = {isa = PBXFileReference; fileEncoding = 4; lastKnownFileType = sourcecode.c.objc; path = HUBIdentifierTests.m; sourceTree = "<group>"; };
		8ACE24C61C6B650B0036240A /* HUBViewControllerFactoryTests.m */ = {isa = PBXFileReference; fileEncoding = 4; lastKnownFileType = sourcecode.c.objc; path = HUBViewControllerFactoryTests.m; sourceTree = "<group>"; };
		8AD009FC1CC64EF80012A9AF /* HUBContainerView.h */ = {isa = PBXFileReference; fileEncoding = 4; lastKnownFileType = sourcecode.c.h; path = HUBContainerView.h; sourceTree = "<group>"; };
		8AD009FD1CC64EF80012A9AF /* HUBContainerView.m */ = {isa = PBXFileReference; fileEncoding = 4; lastKnownFileType = sourcecode.c.objc; path = HUBContainerView.m; sourceTree = "<group>"; };
		8AD00A051CC777EC0012A9AF /* HUBIconImageResolver.h */ = {isa = PBXFileReference; lastKnownFileType = sourcecode.c.h; path = HUBIconImageResolver.h; sourceTree = "<group>"; };
		8AD00A061CC77BD90012A9AF /* HUBIcon.h */ = {isa = PBXFileReference; lastKnownFileType = sourcecode.c.h; path = HUBIcon.h; sourceTree = "<group>"; };
		8AD00A071CC77C950012A9AF /* HUBIconImplementation.h */ = {isa = PBXFileReference; fileEncoding = 4; lastKnownFileType = sourcecode.c.h; path = HUBIconImplementation.h; sourceTree = "<group>"; };
		8AD00A081CC77C950012A9AF /* HUBIconImplementation.m */ = {isa = PBXFileReference; fileEncoding = 4; lastKnownFileType = sourcecode.c.objc; path = HUBIconImplementation.m; sourceTree = "<group>"; };
		8AD00A0A1CC794FB0012A9AF /* HUBIconImageResolverMock.h */ = {isa = PBXFileReference; fileEncoding = 4; lastKnownFileType = sourcecode.c.h; path = HUBIconImageResolverMock.h; sourceTree = "<group>"; };
		8AD00A0B1CC794FB0012A9AF /* HUBIconImageResolverMock.m */ = {isa = PBXFileReference; fileEncoding = 4; lastKnownFileType = sourcecode.c.objc; path = HUBIconImageResolverMock.m; sourceTree = "<group>"; };
		8AD00A0D1CC79F850012A9AF /* HUBIconTests.m */ = {isa = PBXFileReference; fileEncoding = 4; lastKnownFileType = sourcecode.c.objc; path = HUBIconTests.m; sourceTree = "<group>"; };
		8AD064541C64B6DB0086C081 /* HUBComponentModelJSONSchemaImplementation.h */ = {isa = PBXFileReference; fileEncoding = 4; lastKnownFileType = sourcecode.c.h; path = HUBComponentModelJSONSchemaImplementation.h; sourceTree = "<group>"; };
		8AD064551C64B6DB0086C081 /* HUBComponentModelJSONSchemaImplementation.m */ = {isa = PBXFileReference; fileEncoding = 4; lastKnownFileType = sourcecode.c.objc; path = HUBComponentModelJSONSchemaImplementation.m; sourceTree = "<group>"; };
		8AD064571C64B76B0086C081 /* HUBJSONSchemaRegistryTests.m */ = {isa = PBXFileReference; fileEncoding = 4; lastKnownFileType = sourcecode.c.objc; path = HUBJSONSchemaRegistryTests.m; sourceTree = "<group>"; };
		8AD0645A1C64DF7D0086C081 /* HUBConnectivityStateResolver.h */ = {isa = PBXFileReference; lastKnownFileType = sourcecode.c.h; path = HUBConnectivityStateResolver.h; sourceTree = "<group>"; };
		8AD0645B1C64F4510086C081 /* HUBConnectivityStateResolverMock.h */ = {isa = PBXFileReference; fileEncoding = 4; lastKnownFileType = sourcecode.c.h; path = HUBConnectivityStateResolverMock.h; sourceTree = "<group>"; };
		8AD0645C1C64F4510086C081 /* HUBConnectivityStateResolverMock.m */ = {isa = PBXFileReference; fileEncoding = 4; lastKnownFileType = sourcecode.c.objc; path = HUBConnectivityStateResolverMock.m; sourceTree = "<group>"; };
		8AD0645F1C64F5460086C081 /* HUBViewModelLoaderTests.m */ = {isa = PBXFileReference; fileEncoding = 4; lastKnownFileType = sourcecode.c.objc; path = HUBViewModelLoaderTests.m; sourceTree = "<group>"; };
		8AD064641C64F7C30086C081 /* HUBContentOperationMock.h */ = {isa = PBXFileReference; fileEncoding = 4; lastKnownFileType = sourcecode.c.h; path = HUBContentOperationMock.h; sourceTree = "<group>"; };
		8AD064651C64F7C30086C081 /* HUBContentOperationMock.m */ = {isa = PBXFileReference; fileEncoding = 4; lastKnownFileType = sourcecode.c.objc; path = HUBContentOperationMock.m; sourceTree = "<group>"; };
		8AD064681C68DEA10086C081 /* HUBViewController.m */ = {isa = PBXFileReference; fileEncoding = 4; lastKnownFileType = sourcecode.c.objc; path = HUBViewController.m; sourceTree = "<group>"; };
		8AD0646B1C68E7B00086C081 /* HUBComponentCollectionViewCell.m */ = {isa = PBXFileReference; fileEncoding = 4; lastKnownFileType = sourcecode.c.objc; path = HUBComponentCollectionViewCell.m; sourceTree = "<group>"; };
		8AD0646E1C68EDA20086C081 /* HUBViewControllerFactoryImplementation.h */ = {isa = PBXFileReference; fileEncoding = 4; lastKnownFileType = sourcecode.c.h; path = HUBViewControllerFactoryImplementation.h; sourceTree = "<group>"; };
		8AD0646F1C68EDA20086C081 /* HUBViewControllerFactoryImplementation.m */ = {isa = PBXFileReference; fileEncoding = 4; lastKnownFileType = sourcecode.c.objc; path = HUBViewControllerFactoryImplementation.m; sourceTree = "<group>"; };
		8AD064721C68F0820086C081 /* HUBViewModelLoaderFactoryImplementation.h */ = {isa = PBXFileReference; fileEncoding = 4; lastKnownFileType = sourcecode.c.h; path = HUBViewModelLoaderFactoryImplementation.h; sourceTree = "<group>"; };
		8AD064731C68F0820086C081 /* HUBViewModelLoaderFactoryImplementation.m */ = {isa = PBXFileReference; fileEncoding = 4; lastKnownFileType = sourcecode.c.objc; path = HUBViewModelLoaderFactoryImplementation.m; sourceTree = "<group>"; };
		8AD064751C68FCAD0086C081 /* HUBViewModelLoader.h */ = {isa = PBXFileReference; lastKnownFileType = sourcecode.c.h; path = HUBViewModelLoader.h; sourceTree = "<group>"; };
		8AD064761C69069A0086C081 /* HUBViewModelLoaderFactory.h */ = {isa = PBXFileReference; lastKnownFileType = sourcecode.c.h; path = HUBViewModelLoaderFactory.h; sourceTree = "<group>"; };
		8AD064771C6906B00086C081 /* HUBViewControllerFactory.h */ = {isa = PBXFileReference; lastKnownFileType = sourcecode.c.h; path = HUBViewControllerFactory.h; sourceTree = "<group>"; };
		8AD064781C69FFD00086C081 /* HUBViewModelLoaderFactoryTests.m */ = {isa = PBXFileReference; fileEncoding = 4; lastKnownFileType = sourcecode.c.objc; path = HUBViewModelLoaderFactoryTests.m; sourceTree = "<group>"; };
		8AD14E851D9946670008E182 /* HUBDefaultImageLoader.h */ = {isa = PBXFileReference; fileEncoding = 4; lastKnownFileType = sourcecode.c.h; path = HUBDefaultImageLoader.h; sourceTree = "<group>"; };
		8AD14E861D9946670008E182 /* HUBDefaultImageLoader.m */ = {isa = PBXFileReference; fileEncoding = 4; lastKnownFileType = sourcecode.c.objc; path = HUBDefaultImageLoader.m; sourceTree = "<group>"; };
		8AD14E881D994BB40008E182 /* HUBDefaultImageLoaderFactory.h */ = {isa = PBXFileReference; fileEncoding = 4; lastKnownFileType = sourcecode.c.h; path = HUBDefaultImageLoaderFactory.h; sourceTree = "<group>"; };
		8AD14E891D994BB40008E182 /* HUBDefaultImageLoaderFactory.m */ = {isa = PBXFileReference; fileEncoding = 4; lastKnownFileType = sourcecode.c.objc; path = HUBDefaultImageLoaderFactory.m; sourceTree = "<group>"; };
		8AD1517D1D9963120008E182 /* HUBDefaultImageLoaderTests.m */ = {isa = PBXFileReference; fileEncoding = 4; lastKnownFileType = sourcecode.c.objc; path = HUBDefaultImageLoaderTests.m; sourceTree = "<group>"; };
		8AD1517F1D9966080008E182 /* HUBURLSessionMock.h */ = {isa = PBXFileReference; fileEncoding = 4; lastKnownFileType = sourcecode.c.h; path = HUBURLSessionMock.h; sourceTree = "<group>"; };
		8AD151801D9966080008E182 /* HUBURLSessionMock.m */ = {isa = PBXFileReference; fileEncoding = 4; lastKnownFileType = sourcecode.c.objc; path = HUBURLSessionMock.m; sourceTree = "<group>"; };
		8AD151821D9968390008E182 /* HUBURLSessionDataTaskMock.h */ = {isa = PBXFileReference; fileEncoding = 4; lastKnownFileType = sourcecode.c.h; path = HUBURLSessionDataTaskMock.h; sourceTree = "<group>"; };
		8AD151831D9968390008E182 /* HUBURLSessionDataTaskMock.m */ = {isa = PBXFileReference; fileEncoding = 4; lastKnownFileType = sourcecode.c.objc; path = HUBURLSessionDataTaskMock.m; sourceTree = "<group>"; };
		8AD585B51DB4D38700DB7606 /* HUBActionPerformer.h */ = {isa = PBXFileReference; lastKnownFileType = sourcecode.c.h; path = HUBActionPerformer.h; sourceTree = "<group>"; };
		8AD585B91DB4F49600DB7606 /* HUBContentOperationActionPerformer.h */ = {isa = PBXFileReference; lastKnownFileType = sourcecode.c.h; path = HUBContentOperationActionPerformer.h; sourceTree = "<group>"; };
		8AD732011D9AD30100E4B427 /* HUBDefaultConnectivityStateResolver.h */ = {isa = PBXFileReference; fileEncoding = 4; lastKnownFileType = sourcecode.c.h; path = HUBDefaultConnectivityStateResolver.h; sourceTree = "<group>"; };
		8AD732021D9AD30100E4B427 /* HUBDefaultConnectivityStateResolver.m */ = {isa = PBXFileReference; fileEncoding = 4; lastKnownFileType = sourcecode.c.objc; path = HUBDefaultConnectivityStateResolver.m; sourceTree = "<group>"; };
		8AD7335F1D9BE6F800E4B427 /* SystemConfiguration.framework */ = {isa = PBXFileReference; lastKnownFileType = wrapper.framework; name = SystemConfiguration.framework; path = System/Library/Frameworks/SystemConfiguration.framework; sourceTree = SDKROOT; };
		8ADA48551D784C1400C27F21 /* HUBAutoEquatable.h */ = {isa = PBXFileReference; fileEncoding = 4; lastKnownFileType = sourcecode.c.h; path = HUBAutoEquatable.h; sourceTree = "<group>"; };
		8ADA48561D784C1400C27F21 /* HUBAutoEquatable.m */ = {isa = PBXFileReference; fileEncoding = 4; lastKnownFileType = sourcecode.c.objc; path = HUBAutoEquatable.m; sourceTree = "<group>"; };
		8ADD42901C21C7BC00D1A801 /* HUBManager.h */ = {isa = PBXFileReference; lastKnownFileType = sourcecode.c.h; path = HUBManager.h; sourceTree = "<group>"; };
		8ADD42911C21C81100D1A801 /* HUBManager.m */ = {isa = PBXFileReference; fileEncoding = 4; lastKnownFileType = sourcecode.c.objc; path = HUBManager.m; sourceTree = "<group>"; };
		8ADD42931C21C94800D1A801 /* HUBComponentRegistry.h */ = {isa = PBXFileReference; lastKnownFileType = sourcecode.c.h; path = HUBComponentRegistry.h; sourceTree = "<group>"; };
		8ADD42991C21CF6500D1A801 /* HubFrameworkTests.xctest */ = {isa = PBXFileReference; explicitFileType = wrapper.cfbundle; includeInIndex = 0; path = HubFrameworkTests.xctest; sourceTree = BUILT_PRODUCTS_DIR; };
		8ADD42A51C21CFE800D1A801 /* HUBComponentRegistryTests.m */ = {isa = PBXFileReference; fileEncoding = 4; lastKnownFileType = sourcecode.c.objc; path = HUBComponentRegistryTests.m; sourceTree = "<group>"; };
		8ADD42A61C21CFE800D1A801 /* Info.plist */ = {isa = PBXFileReference; fileEncoding = 4; lastKnownFileType = text.plist.xml; path = Info.plist; sourceTree = "<group>"; };
		8ADD42A91C21D08100D1A801 /* HUBManagerTests.m */ = {isa = PBXFileReference; fileEncoding = 4; lastKnownFileType = sourcecode.c.objc; path = HUBManagerTests.m; sourceTree = "<group>"; };
		8ADD42AD1C21D65600D1A801 /* HUBComponentModel.h */ = {isa = PBXFileReference; lastKnownFileType = sourcecode.c.h; path = HUBComponentModel.h; sourceTree = "<group>"; };
		8ADD43771C21DBE300D1A801 /* HUBComponentMock.h */ = {isa = PBXFileReference; fileEncoding = 4; lastKnownFileType = sourcecode.c.h; path = HUBComponentMock.h; sourceTree = "<group>"; };
		8ADD43781C21DBE300D1A801 /* HUBComponentMock.m */ = {isa = PBXFileReference; fileEncoding = 4; lastKnownFileType = sourcecode.c.objc; path = HUBComponentMock.m; sourceTree = "<group>"; };
		8AE2789E1C6236E400DFAF99 /* HUBComponentImageDataJSONSchemaImplementation.h */ = {isa = PBXFileReference; fileEncoding = 4; lastKnownFileType = sourcecode.c.h; path = HUBComponentImageDataJSONSchemaImplementation.h; sourceTree = "<group>"; };
		8AE2789F1C6236E400DFAF99 /* HUBComponentImageDataJSONSchemaImplementation.m */ = {isa = PBXFileReference; fileEncoding = 4; lastKnownFileType = sourcecode.c.objc; path = HUBComponentImageDataJSONSchemaImplementation.m; sourceTree = "<group>"; };
		8AED9F8F1D77090D00BEFD66 /* HUBViewControllerScrollHandler.h */ = {isa = PBXFileReference; lastKnownFileType = sourcecode.c.h; path = HUBViewControllerScrollHandler.h; sourceTree = "<group>"; };
		8AEDA0981D7710A300BEFD66 /* HUBViewControllerDefaultScrollHandler.h */ = {isa = PBXFileReference; fileEncoding = 4; lastKnownFileType = sourcecode.c.h; path = HUBViewControllerDefaultScrollHandler.h; sourceTree = "<group>"; };
		8AEDA0991D7710A300BEFD66 /* HUBViewControllerDefaultScrollHandler.m */ = {isa = PBXFileReference; fileEncoding = 4; lastKnownFileType = sourcecode.c.objc; path = HUBViewControllerDefaultScrollHandler.m; sourceTree = "<group>"; };
		8AF21C9D1C6D044700960A06 /* HUBIdentifier.h */ = {isa = PBXFileReference; fileEncoding = 4; lastKnownFileType = sourcecode.c.h; path = HUBIdentifier.h; sourceTree = "<group>"; };
		8AF5B57D1C64B59E001FF228 /* HUBViewModelLoaderImplementation.h */ = {isa = PBXFileReference; fileEncoding = 4; lastKnownFileType = sourcecode.c.h; path = HUBViewModelLoaderImplementation.h; sourceTree = "<group>"; };
		8AF5B57E1C64B59E001FF228 /* HUBViewModelLoaderImplementation.m */ = {isa = PBXFileReference; fileEncoding = 4; lastKnownFileType = sourcecode.c.objc; path = HUBViewModelLoaderImplementation.m; sourceTree = "<group>"; };
		8AF82D831D12EEFA00D1B933 /* HUBContentOperationWithInitialContent.h */ = {isa = PBXFileReference; lastKnownFileType = sourcecode.c.h; path = HUBContentOperationWithInitialContent.h; sourceTree = "<group>"; };
		8AF9FA031C5254D5003F3D6C /* HUBViewModel.h */ = {isa = PBXFileReference; lastKnownFileType = sourcecode.c.h; path = HUBViewModel.h; sourceTree = "<group>"; };
		8AF9FA051C5254F5003F3D6C /* HUBViewModelImplementation.h */ = {isa = PBXFileReference; fileEncoding = 4; lastKnownFileType = sourcecode.c.h; path = HUBViewModelImplementation.h; sourceTree = "<group>"; };
		8AF9FA061C5254F5003F3D6C /* HUBViewModelImplementation.m */ = {isa = PBXFileReference; fileEncoding = 4; lastKnownFileType = sourcecode.c.objc; path = HUBViewModelImplementation.m; sourceTree = "<group>"; };
		8AFD56271D477E4700E80C00 /* HUBComponentResizeObservingView.h */ = {isa = PBXFileReference; fileEncoding = 4; lastKnownFileType = sourcecode.c.h; path = HUBComponentResizeObservingView.h; sourceTree = "<group>"; };
		8AFD56281D477E4700E80C00 /* HUBComponentResizeObservingView.m */ = {isa = PBXFileReference; fileEncoding = 4; lastKnownFileType = sourcecode.c.objc; path = HUBComponentResizeObservingView.m; sourceTree = "<group>"; };
		8AFD562A1D47B44E00E80C00 /* HUBComponentCollectionViewCell.h */ = {isa = PBXFileReference; fileEncoding = 4; lastKnownFileType = sourcecode.c.h; path = HUBComponentCollectionViewCell.h; sourceTree = "<group>"; };
		8AFD984F1D09BCA500AFF898 /* HUBComponentWithRestorableUIState.h */ = {isa = PBXFileReference; lastKnownFileType = sourcecode.c.h; path = HUBComponentWithRestorableUIState.h; sourceTree = "<group>"; };
		8AFD98501D09C67D00AFF898 /* HUBComponentUIStateManager.h */ = {isa = PBXFileReference; fileEncoding = 4; lastKnownFileType = sourcecode.c.h; path = HUBComponentUIStateManager.h; sourceTree = "<group>"; };
		8AFD98511D09C67D00AFF898 /* HUBComponentUIStateManager.m */ = {isa = PBXFileReference; fileEncoding = 4; lastKnownFileType = sourcecode.c.objc; path = HUBComponentUIStateManager.m; sourceTree = "<group>"; };
		8AFDCAC31C8DD5920068DECC /* HUBInitialViewModelRegistry.h */ = {isa = PBXFileReference; fileEncoding = 4; lastKnownFileType = sourcecode.c.h; path = HUBInitialViewModelRegistry.h; sourceTree = "<group>"; };
		8AFDCAC41C8DD5920068DECC /* HUBInitialViewModelRegistry.m */ = {isa = PBXFileReference; fileEncoding = 4; lastKnownFileType = sourcecode.c.objc; path = HUBInitialViewModelRegistry.m; sourceTree = "<group>"; };
		8AFF0F301C846DA700D5535B /* HUBComponentWrapper.h */ = {isa = PBXFileReference; fileEncoding = 4; lastKnownFileType = sourcecode.c.h; path = HUBComponentWrapper.h; sourceTree = "<group>"; };
		8AFF0F311C846DA700D5535B /* HUBComponentWrapper.m */ = {isa = PBXFileReference; fileEncoding = 4; lastKnownFileType = sourcecode.c.objc; path = HUBComponentWrapper.m; sourceTree = "<group>"; };
		8AFF0F981C85C73300D5535B /* HUBCollectionViewLayout.h */ = {isa = PBXFileReference; fileEncoding = 4; lastKnownFileType = sourcecode.c.h; path = HUBCollectionViewLayout.h; sourceTree = "<group>"; };
		8AFF0F991C85C73300D5535B /* HUBCollectionViewLayout.m */ = {isa = PBXFileReference; fileEncoding = 4; lastKnownFileType = sourcecode.c.objc; path = HUBCollectionViewLayout.m; sourceTree = "<group>"; };
		8AFF0F9B1C85C89100D5535B /* HUBComponentLayoutManager.h */ = {isa = PBXFileReference; lastKnownFileType = sourcecode.c.h; path = HUBComponentLayoutManager.h; sourceTree = "<group>"; };
		8AFF10061C87015A00D5535B /* HUBComponentLayoutTraits.h */ = {isa = PBXFileReference; lastKnownFileType = sourcecode.c.h; path = HUBComponentLayoutTraits.h; sourceTree = "<group>"; };
		9996E9691C6A42E000231D22 /* HUBComponentFactory.h */ = {isa = PBXFileReference; fileEncoding = 4; lastKnownFileType = sourcecode.c.h; path = HUBComponentFactory.h; sourceTree = "<group>"; };
		B35E40F81DD4B32F00C0D4F9 /* HUBCollectionViewFactoryTests.m */ = {isa = PBXFileReference; fileEncoding = 4; lastKnownFileType = sourcecode.c.objc; path = HUBCollectionViewFactoryTests.m; sourceTree = "<group>"; };
		DD13758E1C68C76000AD3499 /* project.xcconfig */ = {isa = PBXFileReference; lastKnownFileType = text.xcconfig; path = project.xcconfig; sourceTree = "<group>"; };
		DD13758F1C68C76000AD3499 /* spotify_os.xcconfig */ = {isa = PBXFileReference; lastKnownFileType = text.xcconfig; path = spotify_os.xcconfig; sourceTree = "<group>"; };
		DD79C3B91D9F0A8800FA77E5 /* HUBKeyPath.h */ = {isa = PBXFileReference; fileEncoding = 4; lastKnownFileType = sourcecode.c.h; path = HUBKeyPath.h; sourceTree = "<group>"; };
		DDA41C8E1C6CB5C00056E511 /* HUBUtilities.h */ = {isa = PBXFileReference; lastKnownFileType = sourcecode.c.h; path = HUBUtilities.h; sourceTree = "<group>"; };
		DDBCF36B1C68DD2300693038 /* UIKit.framework */ = {isa = PBXFileReference; lastKnownFileType = wrapper.framework; name = UIKit.framework; path = System/Library/Frameworks/UIKit.framework; sourceTree = SDKROOT; };
		DDBCF36D1C68DE2C00693038 /* CoreGraphics.framework */ = {isa = PBXFileReference; lastKnownFileType = wrapper.framework; name = CoreGraphics.framework; path = System/Library/Frameworks/CoreGraphics.framework; sourceTree = SDKROOT; };
		F64C5C2B1DB82CA30077E619 /* HUBViewModelRenderer.h */ = {isa = PBXFileReference; fileEncoding = 4; lastKnownFileType = sourcecode.c.h; path = HUBViewModelRenderer.h; sourceTree = "<group>"; };
		F64C5C2C1DB82CA30077E619 /* HUBViewModelRenderer.m */ = {isa = PBXFileReference; fileEncoding = 4; lastKnownFileType = sourcecode.c.objc; path = HUBViewModelRenderer.m; sourceTree = "<group>"; };
		F65C149A1DC93AEB0030958D /* HUBComponentWithScrolling.h */ = {isa = PBXFileReference; lastKnownFileType = sourcecode.c.h; path = HUBComponentWithScrolling.h; sourceTree = "<group>"; };
		F663FE7C1D10BECE003E19B6 /* HUBActionContext.h */ = {isa = PBXFileReference; lastKnownFileType = sourcecode.c.h; path = HUBActionContext.h; sourceTree = "<group>"; };
		F66658D71D9925CC0097929F /* HUBViewModelDiff.h */ = {isa = PBXFileReference; fileEncoding = 4; lastKnownFileType = sourcecode.c.h; path = HUBViewModelDiff.h; sourceTree = "<group>"; };
		F66658D81D9925CC0097929F /* HUBViewModelDiff.m */ = {isa = PBXFileReference; fileEncoding = 4; lastKnownFileType = sourcecode.c.objc; path = HUBViewModelDiff.m; sourceTree = "<group>"; };
		F6665AA61D9947E00097929F /* HUBViewModelDiffTests.m */ = {isa = PBXFileReference; fileEncoding = 4; lastKnownFileType = sourcecode.c.objc; path = HUBViewModelDiffTests.m; sourceTree = "<group>"; };
		F68DF5D41DCAA0D4004C538A /* HUBScrollPosition.h */ = {isa = PBXFileReference; lastKnownFileType = sourcecode.c.h; path = HUBScrollPosition.h; sourceTree = "<group>"; };
		F6AC23C11DA2863A001B1A6A /* HUBComponentWrapperTests.m */ = {isa = PBXFileReference; fileEncoding = 4; lastKnownFileType = sourcecode.c.objc; path = HUBComponentWrapperTests.m; sourceTree = "<group>"; };
		F6B6B7541D9A8E7E0000D7AF /* HUBURLProtocolMock.h */ = {isa = PBXFileReference; fileEncoding = 4; lastKnownFileType = sourcecode.c.h; path = HUBURLProtocolMock.h; sourceTree = "<group>"; };
		F6B6B7551D9A8E7E0000D7AF /* HUBURLProtocolMock.m */ = {isa = PBXFileReference; fileEncoding = 4; lastKnownFileType = sourcecode.c.objc; path = HUBURLProtocolMock.m; sourceTree = "<group>"; };
/* End PBXFileReference section */

/* Begin PBXFrameworksBuildPhase section */
		8A07549B1C21A79200AFAD38 /* Frameworks */ = {
			isa = PBXFrameworksBuildPhase;
			buildActionMask = 2147483647;
			files = (
				8AD733601D9BE6F800E4B427 /* SystemConfiguration.framework in Frameworks */,
				DDBCF36E1C68DE2C00693038 /* CoreGraphics.framework in Frameworks */,
				DDBCF36C1C68DD2300693038 /* UIKit.framework in Frameworks */,
			);
			runOnlyForDeploymentPostprocessing = 0;
		};
		8ADD42961C21CF6500D1A801 /* Frameworks */ = {
			isa = PBXFrameworksBuildPhase;
			buildActionMask = 2147483647;
			files = (
				8AD733611D9BE71300E4B427 /* SystemConfiguration.framework in Frameworks */,
				DDBCF3701C68DE5000693038 /* UIKit.framework in Frameworks */,
				DDBCF36F1C68DE4900693038 /* CoreGraphics.framework in Frameworks */,
				8ADD429E1C21CF6500D1A801 /* libHubFramework.a in Frameworks */,
			);
			runOnlyForDeploymentPostprocessing = 0;
		};
/* End PBXFrameworksBuildPhase section */

/* Begin PBXGroup section */
		521891EB1DEE40ED00FA3BF7 /* Content */ = {
			isa = PBXGroup;
			children = (
				521891EC1DEE410200FA3BF7 /* HUBBlockContentOperationTests.m */,
			);
			name = Content;
			sourceTree = "<group>";
		};
		528498851DC4E8B800291C0C /* Live */ = {
			isa = PBXGroup;
			children = (
				528498861DC4E8E800291C0C /* HUBLiveServiceTests.m */,
			);
			name = Live;
			sourceTree = "<group>";
		};
		650830191DD4EB77008CFB43 /* Resources */ = {
			isa = PBXGroup;
			children = (
				6508301A1DD4EBFB008CFB43 /* HUBSerializationTests.json */,
				8AC3158D1DEDE2D40093AEA0 /* testImage.png */,
			);
			name = Resources;
			sourceTree = "<group>";
		};
		8A0754951C21A79200AFAD38 = {
			isa = PBXGroup;
			children = (
				8A42E1F31D8C3E42004FAC33 /* module.map */,
				8A0754AA1C21A7B600AFAD38 /* include */,
				8A0754AB1C21A7B600AFAD38 /* sources */,
				8ADD42A41C21CFE800D1A801 /* tests */,
				8A07549F1C21A79200AFAD38 /* Products */,
				8A88089B1C21AC8C00ADB737 /* Build System */,
				8AD7335E1D9BE6F800E4B427 /* Frameworks */,
			);
			sourceTree = "<group>";
		};
		8A07549F1C21A79200AFAD38 /* Products */ = {
			isa = PBXGroup;
			children = (
				8A07549E1C21A79200AFAD38 /* libHubFramework.a */,
				8ADD42991C21CF6500D1A801 /* HubFrameworkTests.xctest */,
			);
			name = Products;
			sourceTree = "<group>";
		};
		8A0754AA1C21A7B600AFAD38 /* include */ = {
			isa = PBXGroup;
			children = (
				8A880ACF1C21AE9000ADB737 /* HubFramework.h */,
				8ADD42901C21C7BC00D1A801 /* HUBManager.h */,
				8A0E4B7F1CB69CB30019DE71 /* Connectivity */,
				8A786BA01C5A29E000B2AB9E /* JSON */,
				8AA97C071C60B9490078F19D /* Feature */,
				8A786B971C58E3B100B2AB9E /* Content */,
				8AF9FA021C5254CA003F3D6C /* View */,
				8ADD42AC1C21D13B00D1A801 /* Components */,
				8A49BA8C1C77707A005F7453 /* Images & icons */,
				8A2A72EC1D4B743700141619 /* Actions */,
				8A1572931D9E726C00E9DD4D /* Live */,
				8A2061111CCA1992008C34E3 /* Utilities */,
			);
			name = include;
			path = include/HubFramework;
			sourceTree = "<group>";
		};
		8A0754AB1C21A7B600AFAD38 /* sources */ = {
			isa = PBXGroup;
			children = (
				8ADD42911C21C81100D1A801 /* HUBManager.m */,
				8AD732001D9AD2EA00E4B427 /* Connectivity */,
				8A786BA51C5A2E7B00B2AB9E /* JSON */,
				8AA97C0A1C60BA3D0078F19D /* Feature */,
				8A7B48E91CD77C5800130C25 /* Content */,
				8AF9FA041C5254E8003F3D6C /* View */,
				8AA29C891C4FAD4200E972B7 /* Components */,
				8A49BAF51C777F97005F7453 /* Images & icons */,
				8A2A72F01D4B75C500141619 /* Actions */,
				8A1572951D9E730A00E9DD4D /* Live */,
				8A2061101CCA1971008C34E3 /* Utilities */,
			);
			path = sources;
			sourceTree = "<group>";
		};
		8A0E4B7F1CB69CB30019DE71 /* Connectivity */ = {
			isa = PBXGroup;
			children = (
				8A40B1301CAAB02700EBDDE2 /* HUBConnectivityState.h */,
				8AD0645A1C64DF7D0086C081 /* HUBConnectivityStateResolver.h */,
			);
			name = Connectivity;
			sourceTree = "<group>";
		};
		8A15132D1DB7B59300DE8C7A /* Touches */ = {
			isa = PBXGroup;
			children = (
				8A15132E1DB7B5AD00DE8C7A /* HUBTouchMock.h */,
				8A15132F1DB7B5AD00DE8C7A /* HUBTouchMock.m */,
			);
			name = Touches;
			sourceTree = "<group>";
		};
		8A1572931D9E726C00E9DD4D /* Live */ = {
			isa = PBXGroup;
			children = (
				8A1572941D9E728200E9DD4D /* HUBLiveService.h */,
			);
			name = Live;
			sourceTree = "<group>";
		};
		8A1572951D9E730A00E9DD4D /* Live */ = {
			isa = PBXGroup;
			children = (
				8A1572991D9E735C00E9DD4D /* HUBLiveServiceImplementation.h */,
				8A15729A1D9E735C00E9DD4D /* HUBLiveServiceImplementation.m */,
				8A1638BB1DC38B2E00AAD200 /* HUBLiveContentOperation.h */,
				8A1638BC1DC38B2E00AAD200 /* HUBLiveContentOperation.m */,
			);
			name = Live;
			sourceTree = "<group>";
		};
		8A2061101CCA1971008C34E3 /* Utilities */ = {
			isa = PBXGroup;
			children = (
				8ADA48551D784C1400C27F21 /* HUBAutoEquatable.h */,
				8ADA48561D784C1400C27F21 /* HUBAutoEquatable.m */,
				8ACB2A791C6A2F7C000741D7 /* HUBIdentifier.m */,
				DD79C3B91D9F0A8800FA77E5 /* HUBKeyPath.h */,
				DDA41C8E1C6CB5C00056E511 /* HUBUtilities.h */,
			);
			name = Utilities;
			sourceTree = "<group>";
		};
		8A2061111CCA1992008C34E3 /* Utilities */ = {
			isa = PBXGroup;
			children = (
				8A5D7A5A1CB806E200B987BA /* HUBHeaderMacros.h */,
				8AF21C9D1C6D044700960A06 /* HUBIdentifier.h */,
				8A0E4B801CB69CD80019DE71 /* HUBSerializable.h */,
			);
			name = Utilities;
			sourceTree = "<group>";
		};
		8A2A72EC1D4B743700141619 /* Actions */ = {
			isa = PBXGroup;
			children = (
				8A2A72EE1D4B749600141619 /* HUBAction.h */,
				8A4EB8B01DBA47E90004588C /* HUBAsyncAction.h */,
				8A0C356C1D7DB656007C32D9 /* HUBActionFactory.h */,
				8A2A72ED1D4B744A00141619 /* HUBActionRegistry.h */,
				8AD585B51DB4D38700DB7606 /* HUBActionPerformer.h */,
				8A6529F51D82D1C7007B1A15 /* HUBActionHandler.h */,
				F663FE7C1D10BECE003E19B6 /* HUBActionContext.h */,
				8A6529F61D82D7BE007B1A15 /* HUBActionTrigger.h */,
			);
			name = Actions;
			sourceTree = "<group>";
		};
		8A2A72F01D4B75C500141619 /* Actions */ = {
			isa = PBXGroup;
			children = (
				8A2A72F11D4B75DA00141619 /* HUBActionRegistryImplementation.h */,
				8A2A72F21D4B75DA00141619 /* HUBActionRegistryImplementation.m */,
				8A6ACAB51D7D89CE00102EA9 /* HUBActionContextImplementation.h */,
				8A6ACAB21D7D893400102EA9 /* HUBActionContextImplementation.m */,
				8A6529F71D82DC33007B1A15 /* HUBActionHandlerWrapper.h */,
				8A6529F81D82DC33007B1A15 /* HUBActionHandlerWrapper.m */,
				8A9C9CFD1DDC71930070258F /* HUBAsyncActionWrapper.h */,
				8A9C9CFE1DDC71930070258F /* HUBAsyncActionWrapper.m */,
				8A6529FA1D82DF18007B1A15 /* HUBSelectionAction.h */,
				8A6529FB1D82DF18007B1A15 /* HUBSelectionAction.m */,
			);
			name = Actions;
			sourceTree = "<group>";
		};
		8A49BA8C1C77707A005F7453 /* Images & icons */ = {
			isa = PBXGroup;
			children = (
				8A49BAF01C777399005F7453 /* HUBImageLoaderFactory.h */,
				8A49BA8D1C7770A7005F7453 /* HUBImageLoader.h */,
				8AD00A061CC77BD90012A9AF /* HUBIcon.h */,
				8AD00A051CC777EC0012A9AF /* HUBIconImageResolver.h */,
			);
			name = "Images & icons";
			sourceTree = "<group>";
		};
		8A49BAF51C777F97005F7453 /* Images & icons */ = {
			isa = PBXGroup;
			children = (
				8AD14E881D994BB40008E182 /* HUBDefaultImageLoaderFactory.h */,
				8AD14E891D994BB40008E182 /* HUBDefaultImageLoaderFactory.m */,
				8AD14E851D9946670008E182 /* HUBDefaultImageLoader.h */,
				8AD14E861D9946670008E182 /* HUBDefaultImageLoader.m */,
				8A49BAF61C777FB0005F7453 /* HUBComponentImageLoadingContext.h */,
				8A49BAF71C777FB0005F7453 /* HUBComponentImageLoadingContext.m */,
				8AD00A071CC77C950012A9AF /* HUBIconImplementation.h */,
				8AD00A081CC77C950012A9AF /* HUBIconImplementation.m */,
			);
			name = "Images & icons";
			sourceTree = "<group>";
		};
		8A5D7A6B1CBD0F0D00B987BA /* Utilities */ = {
			isa = PBXGroup;
			children = (
				8A5D7A6C1CBD0F0D00B987BA /* HUBComponentDefaults+Testing.h */,
				8A5D7A6D1CBD0F0D00B987BA /* HUBComponentDefaults+Testing.m */,
				8AC315821DED94790093AEA0 /* UIViewController+HUBSimulateLayoutCycle.h */,
				8AC315831DED94790093AEA0 /* UIViewController+HUBSimulateLayoutCycle.m */,
				4E29FCF31DED2D9600856D20 /* HUBTestUtilities.h */,
			);
			name = Utilities;
			path = utilities;
			sourceTree = "<group>";
		};
		8A6529E01D81B168007B1A15 /* Test Cases */ = {
			isa = PBXGroup;
			children = (
				8ADD42A91C21D08100D1A801 /* HUBManagerTests.m */,
				8ACB2A7B1C6A2F99000741D7 /* HUBIdentifierTests.m */,
				8A6529E81D82B349007B1A15 /* JSON */,
				8A6529E11D81B176007B1A15 /* View */,
				8A6529E91D82B35F007B1A15 /* Feature */,
				521891EB1DEE40ED00FA3BF7 /* Content */,
				8A6529E71D82B324007B1A15 /* Components */,
				8AD1517C1D9962FA0008E182 /* Images & icons */,
				8A6529E41D82B2FC007B1A15 /* Actions */,
				528498851DC4E8B800291C0C /* Live */,
			);
			name = "Test Cases";
			sourceTree = "<group>";
		};
		8A6529E11D81B176007B1A15 /* View */ = {
			isa = PBXGroup;
			children = (
				8A6529DE1D81B14F007B1A15 /* HUBViewModelTests.m */,
				8AD0645F1C64F5460086C081 /* HUBViewModelLoaderTests.m */,
				8AD064781C69FFD00086C081 /* HUBViewModelLoaderFactoryTests.m */,
				8A786B951C57E6F300B2AB9E /* HUBViewModelBuilderTests.m */,
				F6665AA61D9947E00097929F /* HUBViewModelDiffTests.m */,
				8ACE24C61C6B650B0036240A /* HUBViewControllerFactoryTests.m */,
				8A48F2FE1C7C94EC00B1467C /* HUBViewControllerTests.m */,
				8A6BA04F1C899E1C0057485D /* HUBCollectionViewLayoutTests.m */,
				F6AC23C11DA2863A001B1A6A /* HUBComponentWrapperTests.m */,
				8A0E4B7B1CB568D50019DE71 /* HUBViewURIPredicateTests.m */,
				8A1A19A51D8813DB0022438F /* HUBInitialViewModelRegistryTests.m */,
				B35E40F81DD4B32F00C0D4F9 /* HUBCollectionViewFactoryTests.m */,
				650830161DD4E746008CFB43 /* HUBSerializationTests.m */,
			);
			name = View;
			sourceTree = "<group>";
		};
		8A6529E41D82B2FC007B1A15 /* Actions */ = {
			isa = PBXGroup;
			children = (
				8A6529E51D82B313007B1A15 /* HUBActionRegistryTests.m */,
			);
			name = Actions;
			sourceTree = "<group>";
		};
		8A6529E71D82B324007B1A15 /* Components */ = {
			isa = PBXGroup;
			children = (
				8A9ED75E1D4A24C2006B27D8 /* HUBComponentModelTests.m */,
				8ADD42A51C21CFE800D1A801 /* HUBComponentRegistryTests.m */,
				8AA29CF71C4FE59100E972B7 /* HUBComponentModelBuilderTests.m */,
				8A58E1481C5FA62E00F41A5C /* HUBComponentImageDataBuilderTests.m */,
				8A6386761D882CA700AED30F /* HUBComponentTargetBuilderTests.m */,
				8A15132B1DB7AF4800DE8C7A /* HUBComponentGestureRecognizerTests.m */,
				8AC315861DEDAB490093AEA0 /* HUBDefaultComponentLayoutManagerTests.m */,
			);
			name = Components;
			sourceTree = "<group>";
		};
		8A6529E81D82B349007B1A15 /* JSON */ = {
			isa = PBXGroup;
			children = (
				8A3D83931CA3FC3500662B73 /* HUBJSONSchemaTests.m */,
				8A58E0E21C5A77C700F41A5C /* HUBJSONPathTests.m */,
				8A58E1461C5B79A900F41A5C /* HUBMutableJSONPathTests.m */,
				8AD064571C64B76B0086C081 /* HUBJSONSchemaRegistryTests.m */,
			);
			name = JSON;
			sourceTree = "<group>";
		};
		8A6529E91D82B35F007B1A15 /* Feature */ = {
			isa = PBXGroup;
			children = (
				8AA97C151C60C5320078F19D /* HUBFeatureRegistryTests.m */,
			);
			name = Feature;
			sourceTree = "<group>";
		};
		8A6529EA1D82B43E007B1A15 /* Components */ = {
			isa = PBXGroup;
			children = (
				2932EAD3C06CBB869669B382 /* HUBComponentFactoryMock.h */,
				2932E27842AE1C98FD5D1746 /* HUBComponentFactoryMock.m */,
				8ADD43771C21DBE300D1A801 /* HUBComponentMock.h */,
				8ADD43781C21DBE300D1A801 /* HUBComponentMock.m */,
				8A6BA0541C89A00F0057485D /* HUBComponentLayoutManagerMock.h */,
				8A6BA0551C89A00F0057485D /* HUBComponentLayoutManagerMock.m */,
				8A5D7A701CBE5CA700B987BA /* HUBComponentFallbackHandlerMock.h */,
				8A5D7A711CBE5CA700B987BA /* HUBComponentFallbackHandlerMock.m */,
				8A0F910B1D0EEBDD00C37FAE /* HUBActionHandlerMock.h */,
				8A0F910C1D0EEBDD00C37FAE /* HUBActionHandlerMock.m */,
				8AA124DB1DE8831B0076582D /* HUBComponentReusePoolMock.h */,
				8AA124DC1DE8831B0076582D /* HUBComponentReusePoolMock.m */,
			);
			name = Components;
			sourceTree = "<group>";
		};
		8A6529EB1D82B44D007B1A15 /* Content */ = {
			isa = PBXGroup;
			children = (
				8AA97C171C60C5CD0078F19D /* HUBContentOperationFactoryMock.h */,
				8AA97C181C60C5CD0078F19D /* HUBContentOperationFactoryMock.m */,
				8AD064641C64F7C30086C081 /* HUBContentOperationMock.h */,
				8AD064651C64F7C30086C081 /* HUBContentOperationMock.m */,
				8A5D7A481CB7EA5400B987BA /* HUBContentReloadPolicyMock.h */,
				8A5D7A491CB7EA5400B987BA /* HUBContentReloadPolicyMock.m */,
			);
			name = Content;
			sourceTree = "<group>";
		};
		8A6529EC1D82B45B007B1A15 /* Connectivity */ = {
			isa = PBXGroup;
			children = (
				8AD0645B1C64F4510086C081 /* HUBConnectivityStateResolverMock.h */,
				8AD0645C1C64F4510086C081 /* HUBConnectivityStateResolverMock.m */,
			);
			name = Connectivity;
			sourceTree = "<group>";
		};
		8A6529ED1D82B469007B1A15 /* Images & icons */ = {
			isa = PBXGroup;
			children = (
				8A89EFE61C7C866500A27EE9 /* HUBImageLoaderFactoryMock.h */,
				8A89EFE71C7C866500A27EE9 /* HUBImageLoaderFactoryMock.m */,
				8A89EFE31C7C728100A27EE9 /* HUBImageLoaderMock.h */,
				8A89EFE41C7C728100A27EE9 /* HUBImageLoaderMock.m */,
				8AD00A0A1CC794FB0012A9AF /* HUBIconImageResolverMock.h */,
				8AD00A0B1CC794FB0012A9AF /* HUBIconImageResolverMock.m */,
			);
			name = "Images & icons";
			sourceTree = "<group>";
		};
		8A6529EE1D82B482007B1A15 /* View */ = {
			isa = PBXGroup;
			children = (
				8A69DBAB1C7DF9D300F5EFC6 /* HUBCollectionViewFactoryMock.h */,
				8A69DBAC1C7DF9D300F5EFC6 /* HUBCollectionViewFactoryMock.m */,
				8A69DBAE1C7DFA1A00F5EFC6 /* HUBCollectionViewMock.h */,
				8A69DBAF1C7DFA1A00F5EFC6 /* HUBCollectionViewMock.m */,
				8A2EC3731D7971A500E4CAB3 /* HUBViewControllerScrollHandlerMock.h */,
				8A2EC3741D7971A500E4CAB3 /* HUBViewControllerScrollHandlerMock.m */,
			);
			name = View;
			sourceTree = "<group>";
		};
		8A6529F01D82B4BD007B1A15 /* Actions */ = {
			isa = PBXGroup;
			children = (
				8A6525311D802DCD007B1A15 /* HUBActionFactoryMock.h */,
				8A6525321D802DCD007B1A15 /* HUBActionFactoryMock.m */,
				8A6525341D802E3F007B1A15 /* HUBActionMock.h */,
				8A6525351D802E3F007B1A15 /* HUBActionMock.m */,
			);
			name = Actions;
			sourceTree = "<group>";
		};
		8A786B971C58E3B100B2AB9E /* Content */ = {
			isa = PBXGroup;
			children = (
				8A40B12F1CAAAF8F00EBDDE2 /* HUBContentOperationFactory.h */,
				8A40B12D1CAAA71500EBDDE2 /* HUBContentOperation.h */,
				8AF82D831D12EEFA00D1B933 /* HUBContentOperationWithInitialContent.h */,
				8A07A51F1DC8C48500CDBE9C /* HUBContentOperationWithPaginatedContent.h */,
				8A6525371D815F4C007B1A15 /* HUBContentOperationActionObserver.h */,
				8AD585B91DB4F49600DB7606 /* HUBContentOperationActionPerformer.h */,
				521891E71DEE3DA800FA3BF7 /* HUBContentOperationContext.h */,
				52977AC61DA7D0890064629E /* HUBBlockContentOperationFactory.h */,
				521891E21DEE3C3000FA3BF7 /* HUBBlockContentOperation.h */,
				8A5D7A471CB7D2DB00B987BA /* HUBContentReloadPolicy.h */,
			);
			name = Content;
			sourceTree = "<group>";
		};
		8A786BA01C5A29E000B2AB9E /* JSON */ = {
			isa = PBXGroup;
			children = (
				8A786BA11C5A29F800B2AB9E /* HUBJSONSchema.h */,
				8A786BAE1C5A37E200B2AB9E /* HUBViewModelJSONSchema.h */,
				8A786BAF1C5A37F000B2AB9E /* HUBComponentModelJSONSchema.h */,
				8AA97C1F1C60D8270078F19D /* HUBComponentImageDataJSONSchema.h */,
				8A2A72E81D4B722200141619 /* HUBComponentTargetJSONSchema.h */,
				8A9383BF1D1ADF3C0085A2D5 /* HUBJSONCompatibleBuilder.h */,
				8A786BA41C5A2E2A00B2AB9E /* HUBJSONSchemaRegistry.h */,
				8A786BAC1C5A345D00B2AB9E /* HUBJSONPath.h */,
				8A786BAD1C5A34C000B2AB9E /* HUBMutableJSONPath.h */,
			);
			name = JSON;
			sourceTree = "<group>";
		};
		8A786BA51C5A2E7B00B2AB9E /* JSON */ = {
			isa = PBXGroup;
			children = (
				8A0E4B821CB69DDF0019DE71 /* HUBJSONKeys.h */,
				8A786BB01C5A383800B2AB9E /* HUBViewModelJSONSchemaImplementation.h */,
				8A786BB11C5A383800B2AB9E /* HUBViewModelJSONSchemaImplementation.m */,
				8AD064541C64B6DB0086C081 /* HUBComponentModelJSONSchemaImplementation.h */,
				8AD064551C64B6DB0086C081 /* HUBComponentModelJSONSchemaImplementation.m */,
				8AE2789E1C6236E400DFAF99 /* HUBComponentImageDataJSONSchemaImplementation.h */,
				8AE2789F1C6236E400DFAF99 /* HUBComponentImageDataJSONSchemaImplementation.m */,
				8A2A72E91D4B726800141619 /* HUBComponentTargetJSONSchemaImplementation.h */,
				8A2A72EA1D4B726800141619 /* HUBComponentTargetJSONSchemaImplementation.m */,
				8A786BA91C5A326300B2AB9E /* HUBJSONSchemaImplementation.h */,
				8A786BAA1C5A326300B2AB9E /* HUBJSONSchemaImplementation.m */,
				8A786BA61C5A2E8F00B2AB9E /* HUBJSONSchemaRegistryImplementation.h */,
				8A786BA71C5A2E8F00B2AB9E /* HUBJSONSchemaRegistryImplementation.m */,
				8A786BB61C5A4CB400B2AB9E /* HUBMutableJSONPathImplementation.h */,
				8A786BB71C5A4CB400B2AB9E /* HUBMutableJSONPathImplementation.m */,
				8A786BBC1C5A595900B2AB9E /* HUBJSONPathImplementation.h */,
				8A786BBD1C5A595900B2AB9E /* HUBJSONPathImplementation.m */,
				8A786BB91C5A4F1800B2AB9E /* HUBJSONParsingOperation.h */,
				8A786BBA1C5A4F1800B2AB9E /* HUBJSONParsingOperation.m */,
			);
			name = JSON;
			sourceTree = "<group>";
		};
		8A7B48E91CD77C5800130C25 /* Content */ = {
			isa = PBXGroup;
			children = (
				52977AC91DA7D0B40064629E /* HUBBlockContentOperationFactory.m */,
				521891E51DEE3C6E00FA3BF7 /* HUBBlockContentOperation.m */,
				8A7B48EA1CD77C8200130C25 /* HUBContentOperationWrapper.h */,
				8A7B48EB1CD77C8200130C25 /* HUBContentOperationWrapper.m */,
				8AA989491DD1E3C1006CA6AA /* HUBContentOperationExecutionInfo.h */,
				8AA9894A1DD1E3C1006CA6AA /* HUBContentOperationExecutionInfo.m */,
				521891E81DEE3E4500FA3BF7 /* HUBContentOperationContextImplementation.h */,
				521891E91DEE3E4500FA3BF7 /* HUBContentOperationContextImplementation.m */,
			);
			name = Content;
			sourceTree = "<group>";
		};
		8A88089B1C21AC8C00ADB737 /* Build System */ = {
			isa = PBXGroup;
			children = (
				DDBCF36D1C68DE2C00693038 /* CoreGraphics.framework */,
				DDBCF36B1C68DD2300693038 /* UIKit.framework */,
				DD13758E1C68C76000AD3499 /* project.xcconfig */,
				DD13758F1C68C76000AD3499 /* spotify_os.xcconfig */,
			);
			name = "Build System";
			sourceTree = "<group>";
		};
		8AA29C891C4FAD4200E972B7 /* Components */ = {
			isa = PBXGroup;
			children = (
				8A5D7A601CBBAC2200B987BA /* HUBComponentDefaults.h */,
				8A5D7A611CBBAC2200B987BA /* HUBComponentDefaults.m */,
				8AA124E51DE89B530076582D /* HUBDefaultComponentLayoutManager.h */,
				8AA124E61DE89B530076582D /* HUBDefaultComponentLayoutManager.m */,
				8AA127EC1DE8A1010076582D /* HUBDefaultComponentFallbackHandler.h */,
				8AA127ED1DE8A1010076582D /* HUBDefaultComponentFallbackHandler.m */,
				8AA29C831C4FAA9200E972B7 /* HUBComponentModelImplementation.h */,
				8AA29C841C4FAA9200E972B7 /* HUBComponentModelImplementation.m */,
				8AA29C8A1C4FAD6700E972B7 /* HUBComponentModelBuilderImplementation.h */,
				8AA29C8B1C4FAD6700E972B7 /* HUBComponentModelBuilderImplementation.m */,
				8ACA8C851D1818920015310F /* HUBComponentModelBuilderShowcaseSnapshotGenerator.h */,
				8ACA8C861D1818920015310F /* HUBComponentModelBuilderShowcaseSnapshotGenerator.m */,
				8AA29C861C4FAB6200E972B7 /* HUBComponentImageDataImplementation.h */,
				8AA29C871C4FAB6200E972B7 /* HUBComponentImageDataImplementation.m */,
				8AA29C8D1C4FAFC100E972B7 /* HUBComponentImageDataBuilderImplementation.h */,
				8AA29C8E1C4FAFC100E972B7 /* HUBComponentImageDataBuilderImplementation.m */,
				8A2A72E11D4B6E3300141619 /* HUBComponentTargetImplementation.h */,
				8A2A72E21D4B6E3300141619 /* HUBComponentTargetImplementation.m */,
				8A2A72E41D4B6F1700141619 /* HUBComponentTargetBuilderImplementation.h */,
				8A2A72E51D4B6F1700141619 /* HUBComponentTargetBuilderImplementation.m */,
				8A88089E1C21AD0900ADB737 /* HUBComponentRegistryImplementation.h */,
				8A88089F1C21AD0900ADB737 /* HUBComponentRegistryImplementation.m */,
				8AD0646B1C68E7B00086C081 /* HUBComponentCollectionViewCell.m */,
				8AFF0F301C846DA700D5535B /* HUBComponentWrapper.h */,
				8AFF0F311C846DA700D5535B /* HUBComponentWrapper.m */,
				8AFD98501D09C67D00AFF898 /* HUBComponentUIStateManager.h */,
				8AFD98511D09C67D00AFF898 /* HUBComponentUIStateManager.m */,
				8AFD56271D477E4700E80C00 /* HUBComponentResizeObservingView.h */,
				8AFD56281D477E4700E80C00 /* HUBComponentResizeObservingView.m */,
				8A9ED75B1D4A049C006B27D8 /* HUBComponentReusePool.h */,
				8A9ED75C1D4A049C006B27D8 /* HUBComponentReusePool.m */,
				8A4C28151DB5120400152429 /* HUBComponentGestureRecognizer.h */,
				8A4C28161DB5120400152429 /* HUBComponentGestureRecognizer.m */,
			);
			name = Components;
			sourceTree = "<group>";
		};
		8AA97C071C60B9490078F19D /* Feature */ = {
			isa = PBXGroup;
			children = (
				8AA97C091C60B9FE0078F19D /* HUBFeatureRegistry.h */,
				8A1132BE1CDA477E0053AA26 /* HUBFeatureInfo.h */,
			);
			name = Feature;
			sourceTree = "<group>";
		};
		8AA97C0A1C60BA3D0078F19D /* Feature */ = {
			isa = PBXGroup;
			children = (
				8AA97C0B1C60BA4E0078F19D /* HUBFeatureRegistryImplementation.h */,
				8AA97C0C1C60BA4E0078F19D /* HUBFeatureRegistryImplementation.m */,
				8AA97C121C60BD6D0078F19D /* HUBFeatureRegistration.h */,
				8AA97C131C60BD6D0078F19D /* HUBFeatureRegistration.m */,
				8A1132BF1CDA4BA60053AA26 /* HUBFeatureInfoImplementation.h */,
				8A1132C01CDA4BA60053AA26 /* HUBFeatureInfoImplementation.m */,
			);
			name = Feature;
			sourceTree = "<group>";
		};
		8AD1517C1D9962FA0008E182 /* Images & icons */ = {
			isa = PBXGroup;
			children = (
				8AD1517D1D9963120008E182 /* HUBDefaultImageLoaderTests.m */,
				8AD00A0D1CC79F850012A9AF /* HUBIconTests.m */,
			);
			name = "Images & icons";
			sourceTree = "<group>";
		};
		8AD152101D9972850008E182 /* Networking */ = {
			isa = PBXGroup;
			children = (
				8AD1517F1D9966080008E182 /* HUBURLSessionMock.h */,
				8AD151801D9966080008E182 /* HUBURLSessionMock.m */,
				F6B6B7541D9A8E7E0000D7AF /* HUBURLProtocolMock.h */,
				F6B6B7551D9A8E7E0000D7AF /* HUBURLProtocolMock.m */,
				8AD151821D9968390008E182 /* HUBURLSessionDataTaskMock.h */,
				8AD151831D9968390008E182 /* HUBURLSessionDataTaskMock.m */,
				528498891DC4FC1300291C0C /* HUBInputStreamMock.h */,
				5284988A1DC4FC1300291C0C /* HUBInputStreamMock.m */,
			);
			name = Networking;
			sourceTree = "<group>";
		};
		8AD732001D9AD2EA00E4B427 /* Connectivity */ = {
			isa = PBXGroup;
			children = (
				8AD732011D9AD30100E4B427 /* HUBDefaultConnectivityStateResolver.h */,
				8AD732021D9AD30100E4B427 /* HUBDefaultConnectivityStateResolver.m */,
			);
			name = Connectivity;
			sourceTree = "<group>";
		};
		8AD7335E1D9BE6F800E4B427 /* Frameworks */ = {
			isa = PBXGroup;
			children = (
				8AD7335F1D9BE6F800E4B427 /* SystemConfiguration.framework */,
			);
			name = Frameworks;
			sourceTree = "<group>";
		};
		8ADD42A41C21CFE800D1A801 /* tests */ = {
			isa = PBXGroup;
			children = (
				8A5D7A6B1CBD0F0D00B987BA /* Utilities */,
				8ADD42AE1C21D8C900D1A801 /* Mocks */,
				8A6529E01D81B168007B1A15 /* Test Cases */,
				650830191DD4EB77008CFB43 /* Resources */,
				8ADD42A61C21CFE800D1A801 /* Info.plist */,
			);
			path = tests;
			sourceTree = "<group>";
		};
		8ADD42AC1C21D13B00D1A801 /* Components */ = {
			isa = PBXGroup;
			children = (
				8A0754AC1C21A7C700AFAD38 /* HUBComponent.h */,
				1D98E5BC1DC09FB500607097 /* HUBComponentActionObserver.h */,
				8A1585961C8F003C0008FDF9 /* HUBComponentWithChildren.h */,
				F65C149A1DC93AEB0030958D /* HUBComponentWithScrolling.h */,
				8A1585941C8EFF1E0008FDF9 /* HUBComponentWithImageHandling.h */,
				8AFD984F1D09BCA500AFF898 /* HUBComponentWithRestorableUIState.h */,
				8A4C28191DB6464B00152429 /* HUBComponentWithSelectionState.h */,
				8A1585951C8EFF550008FDF9 /* HUBComponentContentOffsetObserver.h */,
				8A1627DD1CC915CB005CC3FB /* HUBComponentViewObserver.h */,
				8A6525381D819FBF007B1A15 /* HUBComponentActionPerformer.h */,
				8AFD562A1D47B44E00E80C00 /* HUBComponentCollectionViewCell.h */,
				9996E9691C6A42E000231D22 /* HUBComponentFactory.h */,
				8ACA8C7F1D1805420015310F /* HUBComponentFactoryShowcaseNameProvider.h */,
				8A1A199E1D86B5380022438F /* HUBComponentType.h */,
				8ADD42AD1C21D65600D1A801 /* HUBComponentModel.h */,
				8AA29C801C4FA7B600E972B7 /* HUBComponentModelBuilder.h */,
				8AA29C7F1C4FA5FE00E972B7 /* HUBComponentImageData.h */,
				8AA29C811C4FA8C400E972B7 /* HUBComponentImageDataBuilder.h */,
				8A2A72E01D4B6D2700141619 /* HUBComponentTarget.h */,
				8A2A72E71D4B6F2400141619 /* HUBComponentTargetBuilder.h */,
				8ADD42931C21C94800D1A801 /* HUBComponentRegistry.h */,
				8AFF0F9B1C85C89100D5535B /* HUBComponentLayoutManager.h */,
				8AFF10061C87015A00D5535B /* HUBComponentLayoutTraits.h */,
				8A0568F31CBFB073007C296A /* HUBComponentCategories.h */,
				8A5D7A6F1CBE586700B987BA /* HUBComponentFallbackHandler.h */,
				8ACA8C801D180EC80015310F /* HUBComponentShowcaseManager.h */,
				8ACA8C841D1816C90015310F /* HUBComponentShowcaseShapshotGenerator.h */,
				F68DF5D41DCAA0D4004C538A /* HUBScrollPosition.h */,
			);
			name = Components;
			sourceTree = "<group>";
		};
		8ADD42AE1C21D8C900D1A801 /* Mocks */ = {
			isa = PBXGroup;
			children = (
				8A6529EC1D82B45B007B1A15 /* Connectivity */,
				8A6529EB1D82B44D007B1A15 /* Content */,
				8A6529EE1D82B482007B1A15 /* View */,
				8A6529EA1D82B43E007B1A15 /* Components */,
				8A6529ED1D82B469007B1A15 /* Images & icons */,
				8A6529F01D82B4BD007B1A15 /* Actions */,
				8AD152101D9972850008E182 /* Networking */,
				8A15132D1DB7B59300DE8C7A /* Touches */,
			);
			name = Mocks;
			path = mocks;
			sourceTree = "<group>";
		};
		8AF9FA021C5254CA003F3D6C /* View */ = {
			isa = PBXGroup;
			children = (
				8AF9FA031C5254D5003F3D6C /* HUBViewModel.h */,
				8AD064751C68FCAD0086C081 /* HUBViewModelLoader.h */,
				8AD064761C69069A0086C081 /* HUBViewModelLoaderFactory.h */,
				8A786B911C57D53600B2AB9E /* HUBViewModelBuilder.h */,
				8A9CA05F1DDDD3230070258F /* HUBViewController.h */,
				8AD064771C6906B00086C081 /* HUBViewControllerFactory.h */,
				8A0E4B761CB561DE0019DE71 /* HUBViewURIPredicate.h */,
				8AED9F8F1D77090D00BEFD66 /* HUBViewControllerScrollHandler.h */,
			);
			name = View;
			sourceTree = "<group>";
		};
		8AF9FA041C5254E8003F3D6C /* View */ = {
			isa = PBXGroup;
			children = (
				8A9CA05E1DDDC3D70070258F /* HUBViewController+Initializer.h */,
				8AD064681C68DEA10086C081 /* HUBViewController.m */,
				8AF9FA051C5254F5003F3D6C /* HUBViewModelImplementation.h */,
				8AF9FA061C5254F5003F3D6C /* HUBViewModelImplementation.m */,
				F64C5C2B1DB82CA30077E619 /* HUBViewModelRenderer.h */,
				F64C5C2C1DB82CA30077E619 /* HUBViewModelRenderer.m */,
				8AF5B57D1C64B59E001FF228 /* HUBViewModelLoaderImplementation.h */,
				8AF5B57E1C64B59E001FF228 /* HUBViewModelLoaderImplementation.m */,
				8AD064721C68F0820086C081 /* HUBViewModelLoaderFactoryImplementation.h */,
				8AD064731C68F0820086C081 /* HUBViewModelLoaderFactoryImplementation.m */,
				8A786B921C57D62100B2AB9E /* HUBViewModelBuilderImplementation.h */,
				8A786B931C57D62100B2AB9E /* HUBViewModelBuilderImplementation.m */,
				8AFDCAC31C8DD5920068DECC /* HUBInitialViewModelRegistry.h */,
				8AFDCAC41C8DD5920068DECC /* HUBInitialViewModelRegistry.m */,
				8AD0646E1C68EDA20086C081 /* HUBViewControllerFactoryImplementation.h */,
				8AD0646F1C68EDA20086C081 /* HUBViewControllerFactoryImplementation.m */,
				8A69DBA81C7DF8C000F5EFC6 /* HUBCollectionViewFactory.h */,
				8A69DBA91C7DF8C000F5EFC6 /* HUBCollectionViewFactory.m */,
				8A5035201DD473030008B499 /* HUBCollectionView.h */,
				8A5035211DD473030008B499 /* HUBCollectionView.m */,
				8AFF0F981C85C73300D5535B /* HUBCollectionViewLayout.h */,
				8AFF0F991C85C73300D5535B /* HUBCollectionViewLayout.m */,
				8A0E4B791CB562140019DE71 /* HUBViewURIPredicate.m */,
				8AD009FC1CC64EF80012A9AF /* HUBContainerView.h */,
				8AD009FD1CC64EF80012A9AF /* HUBContainerView.m */,
				8AEDA0981D7710A300BEFD66 /* HUBViewControllerDefaultScrollHandler.h */,
				8AEDA0991D7710A300BEFD66 /* HUBViewControllerDefaultScrollHandler.m */,
				F66658D71D9925CC0097929F /* HUBViewModelDiff.h */,
				F66658D81D9925CC0097929F /* HUBViewModelDiff.m */,
			);
			name = View;
			sourceTree = "<group>";
		};
/* End PBXGroup section */

/* Begin PBXNativeTarget section */
		8A07549D1C21A79200AFAD38 /* HubFramework */ = {
			isa = PBXNativeTarget;
			buildConfigurationList = 8A0754A71C21A79200AFAD38 /* Build configuration list for PBXNativeTarget "HubFramework" */;
			buildPhases = (
				8A07549A1C21A79200AFAD38 /* Sources */,
				8A07549B1C21A79200AFAD38 /* Frameworks */,
				8A07549C1C21A79200AFAD38 /* CopyFiles */,
			);
			buildRules = (
			);
			dependencies = (
			);
			name = HubFramework;
			productName = HubFramework;
			productReference = 8A07549E1C21A79200AFAD38 /* libHubFramework.a */;
			productType = "com.apple.product-type.library.static";
		};
		8ADD42981C21CF6500D1A801 /* HubFrameworkTests */ = {
			isa = PBXNativeTarget;
			buildConfigurationList = 8ADD42A11C21CF6500D1A801 /* Build configuration list for PBXNativeTarget "HubFrameworkTests" */;
			buildPhases = (
				8ADD42951C21CF6500D1A801 /* Sources */,
				8ADD42961C21CF6500D1A801 /* Frameworks */,
				8ADD42971C21CF6500D1A801 /* Resources */,
			);
			buildRules = (
			);
			dependencies = (
				8ADD42A01C21CF6500D1A801 /* PBXTargetDependency */,
			);
			name = HubFrameworkTests;
			productName = HubFrameworkTests;
			productReference = 8ADD42991C21CF6500D1A801 /* HubFrameworkTests.xctest */;
			productType = "com.apple.product-type.bundle.unit-test";
		};
/* End PBXNativeTarget section */

/* Begin PBXProject section */
		8A0754961C21A79200AFAD38 /* Project object */ = {
			isa = PBXProject;
			attributes = {
				CLASSPREFIX = HUB;
				LastUpgradeCheck = 0810;
				ORGANIZATIONNAME = Spotify;
				TargetAttributes = {
					8A07549D1C21A79200AFAD38 = {
						CreatedOnToolsVersion = 7.1;
						LastSwiftMigration = 0800;
					};
					8ADD42981C21CF6500D1A801 = {
						CreatedOnToolsVersion = 7.1;
					};
				};
			};
			buildConfigurationList = 8A0754991C21A79200AFAD38 /* Build configuration list for PBXProject "HubFramework" */;
			compatibilityVersion = "Xcode 3.2";
			developmentRegion = English;
			hasScannedForEncodings = 0;
			knownRegions = (
				en,
			);
			mainGroup = 8A0754951C21A79200AFAD38;
			productRefGroup = 8A07549F1C21A79200AFAD38 /* Products */;
			projectDirPath = "";
			projectRoot = "";
			targets = (
				8A07549D1C21A79200AFAD38 /* HubFramework */,
				8ADD42981C21CF6500D1A801 /* HubFrameworkTests */,
			);
		};
/* End PBXProject section */

/* Begin PBXResourcesBuildPhase section */
		8ADD42971C21CF6500D1A801 /* Resources */ = {
			isa = PBXResourcesBuildPhase;
			buildActionMask = 2147483647;
			files = (
				6508301B1DD4EBFB008CFB43 /* HUBSerializationTests.json in Resources */,
				8AC3158E1DEDE2D40093AEA0 /* testImage.png in Resources */,
			);
			runOnlyForDeploymentPostprocessing = 0;
		};
/* End PBXResourcesBuildPhase section */

/* Begin PBXSourcesBuildPhase section */
		8A07549A1C21A79200AFAD38 /* Sources */ = {
			isa = PBXSourcesBuildPhase;
			buildActionMask = 2147483647;
			files = (
				8A8808A01C21AD0900ADB737 /* HUBComponentRegistryImplementation.m in Sources */,
				8AA29C881C4FAB6200E972B7 /* HUBComponentImageDataImplementation.m in Sources */,
				52977ACA1DA7D0B40064629E /* HUBBlockContentOperationFactory.m in Sources */,
				8A6ACAB31D7D893400102EA9 /* HUBActionContextImplementation.m in Sources */,
				8A786BBE1C5A595900B2AB9E /* HUBJSONPathImplementation.m in Sources */,
				F64C5C2D1DB82CA30077E619 /* HUBViewModelRenderer.m in Sources */,
				8AA29C851C4FAA9200E972B7 /* HUBComponentModelImplementation.m in Sources */,
				8AD14E8A1D994BB40008E182 /* HUBDefaultImageLoaderFactory.m in Sources */,
				8AD064741C68F0820086C081 /* HUBViewModelLoaderFactoryImplementation.m in Sources */,
				8A1638BD1DC38B2E00AAD200 /* HUBLiveContentOperation.m in Sources */,
				8ADD42921C21C81100D1A801 /* HUBManager.m in Sources */,
				8AA124E71DE89B530076582D /* HUBDefaultComponentLayoutManager.m in Sources */,
				8A786BBB1C5A4F1800B2AB9E /* HUBJSONParsingOperation.m in Sources */,
				8A7B48EC1CD77C8200130C25 /* HUBContentOperationWrapper.m in Sources */,
				8A4C28171DB5120400152429 /* HUBComponentGestureRecognizer.m in Sources */,
				8AA29C8C1C4FAD6700E972B7 /* HUBComponentModelBuilderImplementation.m in Sources */,
				8AFDCAC51C8DD5920068DECC /* HUBInitialViewModelRegistry.m in Sources */,
				8A0E4B7A1CB562140019DE71 /* HUBViewURIPredicate.m in Sources */,
				8AD732031D9AD30100E4B427 /* HUBDefaultConnectivityStateResolver.m in Sources */,
				8AFD98521D09C67D00AFF898 /* HUBComponentUIStateManager.m in Sources */,
				8A1132C11CDA4BA60053AA26 /* HUBFeatureInfoImplementation.m in Sources */,
				8AD009FE1CC64EF80012A9AF /* HUBContainerView.m in Sources */,
				8AD064701C68EDA20086C081 /* HUBViewControllerFactoryImplementation.m in Sources */,
				8A2A72E31D4B6E3300141619 /* HUBComponentTargetImplementation.m in Sources */,
				8AFD56291D477E4700E80C00 /* HUBComponentResizeObservingView.m in Sources */,
				8A6529FC1D82DF18007B1A15 /* HUBSelectionAction.m in Sources */,
				F66658D91D9925CC0097929F /* HUBViewModelDiff.m in Sources */,
				8AEDA09A1D7710A300BEFD66 /* HUBViewControllerDefaultScrollHandler.m in Sources */,
				521891EA1DEE3E4500FA3BF7 /* HUBContentOperationContextImplementation.m in Sources */,
				521891E61DEE3C6E00FA3BF7 /* HUBBlockContentOperation.m in Sources */,
				8ACB2A7A1C6A2F7C000741D7 /* HUBIdentifier.m in Sources */,
				8A786BB81C5A4CB400B2AB9E /* HUBMutableJSONPathImplementation.m in Sources */,
				8AD0646C1C68E7B00086C081 /* HUBComponentCollectionViewCell.m in Sources */,
				8A2A72F31D4B75DA00141619 /* HUBActionRegistryImplementation.m in Sources */,
				8A6529F91D82DC33007B1A15 /* HUBActionHandlerWrapper.m in Sources */,
				8A786BB21C5A383800B2AB9E /* HUBViewModelJSONSchemaImplementation.m in Sources */,
				8A5035221DD473040008B499 /* HUBCollectionView.m in Sources */,
				8AF5B57F1C64B59E001FF228 /* HUBViewModelLoaderImplementation.m in Sources */,
				8A9ED75D1D4A049C006B27D8 /* HUBComponentReusePool.m in Sources */,
				8AA97C141C60BD6D0078F19D /* HUBFeatureRegistration.m in Sources */,
				8AF9FA071C5254F5003F3D6C /* HUBViewModelImplementation.m in Sources */,
				8AD00A091CC77C950012A9AF /* HUBIconImplementation.m in Sources */,
				8AA127EE1DE8A1010076582D /* HUBDefaultComponentFallbackHandler.m in Sources */,
				8AA9894B1DD1E3C1006CA6AA /* HUBContentOperationExecutionInfo.m in Sources */,
				8A786BAB1C5A326300B2AB9E /* HUBJSONSchemaImplementation.m in Sources */,
				8A2A72EB1D4B726800141619 /* HUBComponentTargetJSONSchemaImplementation.m in Sources */,
				8AD064561C64B6DB0086C081 /* HUBComponentModelJSONSchemaImplementation.m in Sources */,
				8A15729B1D9E735C00E9DD4D /* HUBLiveServiceImplementation.m in Sources */,
				8AD064691C68DEA10086C081 /* HUBViewController.m in Sources */,
				8A786BA81C5A2E8F00B2AB9E /* HUBJSONSchemaRegistryImplementation.m in Sources */,
				8A2A72E61D4B6F1700141619 /* HUBComponentTargetBuilderImplementation.m in Sources */,
				8ADA48571D784C1400C27F21 /* HUBAutoEquatable.m in Sources */,
				8AFF0F321C846DA700D5535B /* HUBComponentWrapper.m in Sources */,
				8AFF0F9A1C85C73300D5535B /* HUBCollectionViewLayout.m in Sources */,
				8AD14E871D9946670008E182 /* HUBDefaultImageLoader.m in Sources */,
				8AA97C0D1C60BA4E0078F19D /* HUBFeatureRegistryImplementation.m in Sources */,
				8A786B941C57D62100B2AB9E /* HUBViewModelBuilderImplementation.m in Sources */,
				8A5D7A621CBBAC2200B987BA /* HUBComponentDefaults.m in Sources */,
				8A69DBAA1C7DF8C000F5EFC6 /* HUBCollectionViewFactory.m in Sources */,
				8A49BAF81C777FB1005F7453 /* HUBComponentImageLoadingContext.m in Sources */,
				8AA29C8F1C4FAFC100E972B7 /* HUBComponentImageDataBuilderImplementation.m in Sources */,
				8ACA8C871D1818920015310F /* HUBComponentModelBuilderShowcaseSnapshotGenerator.m in Sources */,
				8A9C9CFF1DDC71930070258F /* HUBAsyncActionWrapper.m in Sources */,
				8AE278A01C6236E400DFAF99 /* HUBComponentImageDataJSONSchemaImplementation.m in Sources */,
			);
			runOnlyForDeploymentPostprocessing = 0;
		};
		8ADD42951C21CF6500D1A801 /* Sources */ = {
			isa = PBXSourcesBuildPhase;
			buildActionMask = 2147483647;
			files = (
				8A69DBB01C7DFA1A00F5EFC6 /* HUBCollectionViewMock.m in Sources */,
				8AD151851D9968430008E182 /* HUBURLSessionMock.m in Sources */,
				8A69DBAD1C7DF9D300F5EFC6 /* HUBCollectionViewFactoryMock.m in Sources */,
				8AD00A0C1CC794FB0012A9AF /* HUBIconImageResolverMock.m in Sources */,
				8A89EFE91C7C866D00A27EE9 /* HUBImageLoaderMock.m in Sources */,
				8AD064791C69FFD00086C081 /* HUBViewModelLoaderFactoryTests.m in Sources */,
				8A48F2FF1C7C94EC00B1467C /* HUBViewControllerTests.m in Sources */,
				8A5D7A6E1CBD0F0D00B987BA /* HUBComponentDefaults+Testing.m in Sources */,
				8A0F910E1D0EF58C00C37FAE /* HUBActionHandlerMock.m in Sources */,
				8A1A19A61D8813DB0022438F /* HUBInitialViewModelRegistryTests.m in Sources */,
				52E7FC661D9C78700053EECF /* HUBActionFactoryMock.m in Sources */,
				8A15132C1DB7AF4800DE8C7A /* HUBComponentGestureRecognizerTests.m in Sources */,
				8AA97C1A1C60C5F60078F19D /* HUBContentOperationFactoryMock.m in Sources */,
				8A58E1491C5FA62E00F41A5C /* HUBComponentImageDataBuilderTests.m in Sources */,
				8A6529E61D82B313007B1A15 /* HUBActionRegistryTests.m in Sources */,
				528498871DC4E8E800291C0C /* HUBLiveServiceTests.m in Sources */,
				8A5D7A4B1CB7F0B400B987BA /* HUBContentReloadPolicyMock.m in Sources */,
				650830171DD4E746008CFB43 /* HUBSerializationTests.m in Sources */,
				8ADD42A71C21CFE800D1A801 /* HUBComponentRegistryTests.m in Sources */,
				8AD151841D9968390008E182 /* HUBURLSessionDataTaskMock.m in Sources */,
				8A2EC3751D7971A500E4CAB3 /* HUBViewControllerScrollHandlerMock.m in Sources */,
				8AD1517E1D9963120008E182 /* HUBDefaultImageLoaderTests.m in Sources */,
				8AA29CF81C4FE59100E972B7 /* HUBComponentModelBuilderTests.m in Sources */,
				8A6BA0561C89A00F0057485D /* HUBComponentLayoutManagerMock.m in Sources */,
				B35E40F91DD4B32F00C0D4F9 /* HUBCollectionViewFactoryTests.m in Sources */,
				8A1513311DB7B5B100DE8C7A /* HUBTouchMock.m in Sources */,
				8A9ED75F1D4A24C2006B27D8 /* HUBComponentModelTests.m in Sources */,
				5284988B1DC4FC1300291C0C /* HUBInputStreamMock.m in Sources */,
				8A89EFE81C7C866500A27EE9 /* HUBImageLoaderFactoryMock.m in Sources */,
				8ACE24C71C6B650B0036240A /* HUBViewControllerFactoryTests.m in Sources */,
				8AA124DD1DE8831B0076582D /* HUBComponentReusePoolMock.m in Sources */,
				52E7FC671D9C78730053EECF /* HUBActionMock.m in Sources */,
				8AA97C161C60C5320078F19D /* HUBFeatureRegistryTests.m in Sources */,
				8AD00A0E1CC79F850012A9AF /* HUBIconTests.m in Sources */,
				8AD064581C64B76B0086C081 /* HUBJSONSchemaRegistryTests.m in Sources */,
				8A0E4B7C1CB568D50019DE71 /* HUBViewURIPredicateTests.m in Sources */,
				8A6BA0501C899E1C0057485D /* HUBCollectionViewLayoutTests.m in Sources */,
				8AFF10071C87105C00D5535B /* HUBComponentFactoryMock.m in Sources */,
				8ADD43791C21DBE300D1A801 /* HUBComponentMock.m in Sources */,
				8AD064601C64F5460086C081 /* HUBViewModelLoaderTests.m in Sources */,
				8ACB2A7C1C6A2F99000741D7 /* HUBIdentifierTests.m in Sources */,
				F6665AA71D9947E00097929F /* HUBViewModelDiffTests.m in Sources */,
				8A6386771D882CA700AED30F /* HUBComponentTargetBuilderTests.m in Sources */,
				F6AC23C21DA2863A001B1A6A /* HUBComponentWrapperTests.m in Sources */,
				521891ED1DEE410200FA3BF7 /* HUBBlockContentOperationTests.m in Sources */,
				8A58E0E31C5A77C700F41A5C /* HUBJSONPathTests.m in Sources */,
				8AD0645E1C64F45A0086C081 /* HUBConnectivityStateResolverMock.m in Sources */,
				8AC315841DED94790093AEA0 /* UIViewController+HUBSimulateLayoutCycle.m in Sources */,
				52E7FC691D9C787E0053EECF /* HUBURLProtocolMock.m in Sources */,
				8A5D7A721CBE5CA700B987BA /* HUBComponentFallbackHandlerMock.m in Sources */,
				8A6529DF1D81B14F007B1A15 /* HUBViewModelTests.m in Sources */,
				8A3D83941CA3FC3500662B73 /* HUBJSONSchemaTests.m in Sources */,
				8AD064661C64F7C30086C081 /* HUBContentOperationMock.m in Sources */,
				8A786B961C57E6F300B2AB9E /* HUBViewModelBuilderTests.m in Sources */,
				8ADD42AA1C21D08100D1A801 /* HUBManagerTests.m in Sources */,
				8A58E1471C5B79A900F41A5C /* HUBMutableJSONPathTests.m in Sources */,
				8AC315871DEDAB490093AEA0 /* HUBDefaultComponentLayoutManagerTests.m in Sources */,
			);
			runOnlyForDeploymentPostprocessing = 0;
		};
/* End PBXSourcesBuildPhase section */

/* Begin PBXTargetDependency section */
		8ADD42A01C21CF6500D1A801 /* PBXTargetDependency */ = {
			isa = PBXTargetDependency;
			target = 8A07549D1C21A79200AFAD38 /* HubFramework */;
			targetProxy = 8ADD429F1C21CF6500D1A801 /* PBXContainerItemProxy */;
		};
/* End PBXTargetDependency section */

/* Begin XCBuildConfiguration section */
		8A0754A51C21A79200AFAD38 /* Debug */ = {
			isa = XCBuildConfiguration;
			baseConfigurationReference = DD13758E1C68C76000AD3499 /* project.xcconfig */;
			buildSettings = {
				"CODE_SIGN_IDENTITY[sdk=iphoneos*]" = "iPhone Developer";
				GCC_DYNAMIC_NO_PIC = NO;
				MTL_ENABLE_DEBUG_INFO = YES;
				SDKROOT = iphoneos;
			};
			name = Debug;
		};
		8A0754A61C21A79200AFAD38 /* Release */ = {
			isa = XCBuildConfiguration;
			baseConfigurationReference = DD13758E1C68C76000AD3499 /* project.xcconfig */;
			buildSettings = {
				"CODE_SIGN_IDENTITY[sdk=iphoneos*]" = "iPhone Developer";
				MTL_ENABLE_DEBUG_INFO = NO;
				SDKROOT = iphoneos;
				VALIDATE_PRODUCT = YES;
			};
			name = Release;
		};
		8A0754A81C21A79200AFAD38 /* Debug */ = {
			isa = XCBuildConfiguration;
			buildSettings = {
				CLANG_ENABLE_MODULES = YES;
				DEFINES_MODULE = YES;
				LD_RUNPATH_SEARCH_PATHS = "$(inherited) @executable_path/Frameworks @loader_path/Frameworks";
				OTHER_LDFLAGS = "-ObjC";
				PRODUCT_NAME = "$(TARGET_NAME)";
				SKIP_INSTALL = YES;
				SWIFT_OPTIMIZATION_LEVEL = "-Onone";
				SWIFT_VERSION = 3.0;
			};
			name = Debug;
		};
		8A0754A91C21A79200AFAD38 /* Release */ = {
			isa = XCBuildConfiguration;
			buildSettings = {
				CLANG_ENABLE_MODULES = YES;
				DEFINES_MODULE = YES;
				LD_RUNPATH_SEARCH_PATHS = "$(inherited) @executable_path/Frameworks @loader_path/Frameworks";
				OTHER_LDFLAGS = "-ObjC";
				PRODUCT_NAME = "$(TARGET_NAME)";
				SKIP_INSTALL = YES;
				SWIFT_VERSION = 3.0;
			};
			name = Release;
		};
		8ADD42A21C21CF6500D1A801 /* Debug */ = {
			isa = XCBuildConfiguration;
			buildSettings = {
				HUB_NON_ERROR_WARNINGS_0720 = "";
				HUB_NON_ERROR_WARNINGS_0730 = "$(HUB_NON_ERROR_WARNING_0720) -Wno-error=partial-availability";
				INFOPLIST_FILE = tests/Info.plist;
				LD_RUNPATH_SEARCH_PATHS = "$(inherited) @executable_path/Frameworks @loader_path/Frameworks";
				PRODUCT_BUNDLE_IDENTIFIER = com.spotify.HubFrameworkTests;
				PRODUCT_NAME = "$(TARGET_NAME)";
				WARNING_CFLAGS = (
					"$(inherited)",
					"$(HUB_NON_ERROR_WARNINGS_$(XCODE_VERSION_MINOR))",
					"-Wno-documentation-unknown-command",
				);
			};
			name = Debug;
		};
		8ADD42A31C21CF6500D1A801 /* Release */ = {
			isa = XCBuildConfiguration;
			buildSettings = {
				HUB_NON_ERROR_WARNINGS_0720 = "";
				HUB_NON_ERROR_WARNINGS_0730 = "$(HUB_NON_ERROR_WARNING_0720) -Wno-error=partial-availability";
				INFOPLIST_FILE = tests/Info.plist;
				LD_RUNPATH_SEARCH_PATHS = "$(inherited) @executable_path/Frameworks @loader_path/Frameworks";
				PRODUCT_BUNDLE_IDENTIFIER = com.spotify.HubFrameworkTests;
				PRODUCT_NAME = "$(TARGET_NAME)";
				WARNING_CFLAGS = (
					"$(inherited)",
					"$(HUB_NON_ERROR_WARNINGS_$(XCODE_VERSION_MINOR))",
					"-Wno-documentation-unknown-command",
				);
			};
			name = Release;
		};
/* End XCBuildConfiguration section */

/* Begin XCConfigurationList section */
		8A0754991C21A79200AFAD38 /* Build configuration list for PBXProject "HubFramework" */ = {
			isa = XCConfigurationList;
			buildConfigurations = (
				8A0754A51C21A79200AFAD38 /* Debug */,
				8A0754A61C21A79200AFAD38 /* Release */,
			);
			defaultConfigurationIsVisible = 0;
			defaultConfigurationName = Release;
		};
		8A0754A71C21A79200AFAD38 /* Build configuration list for PBXNativeTarget "HubFramework" */ = {
			isa = XCConfigurationList;
			buildConfigurations = (
				8A0754A81C21A79200AFAD38 /* Debug */,
				8A0754A91C21A79200AFAD38 /* Release */,
			);
			defaultConfigurationIsVisible = 0;
			defaultConfigurationName = Release;
		};
		8ADD42A11C21CF6500D1A801 /* Build configuration list for PBXNativeTarget "HubFrameworkTests" */ = {
			isa = XCConfigurationList;
			buildConfigurations = (
				8ADD42A21C21CF6500D1A801 /* Debug */,
				8ADD42A31C21CF6500D1A801 /* Release */,
			);
			defaultConfigurationIsVisible = 0;
			defaultConfigurationName = Release;
		};
/* End XCConfigurationList section */
	};
	rootObject = 8A0754961C21A79200AFAD38 /* Project object */;
}<|MERGE_RESOLUTION|>--- conflicted
+++ resolved
@@ -83,12 +83,9 @@
 		8AA97C161C60C5320078F19D /* HUBFeatureRegistryTests.m in Sources */ = {isa = PBXBuildFile; fileRef = 8AA97C151C60C5320078F19D /* HUBFeatureRegistryTests.m */; };
 		8AA97C1A1C60C5F60078F19D /* HUBContentOperationFactoryMock.m in Sources */ = {isa = PBXBuildFile; fileRef = 8AA97C181C60C5CD0078F19D /* HUBContentOperationFactoryMock.m */; };
 		8AA9894B1DD1E3C1006CA6AA /* HUBContentOperationExecutionInfo.m in Sources */ = {isa = PBXBuildFile; fileRef = 8AA9894A1DD1E3C1006CA6AA /* HUBContentOperationExecutionInfo.m */; };
-<<<<<<< HEAD
+		8AC3158E1DEDE2D40093AEA0 /* testImage.png in Resources */ = {isa = PBXBuildFile; fileRef = 8AC3158D1DEDE2D40093AEA0 /* testImage.png */; };
 		8AC315841DED94790093AEA0 /* UIViewController+HUBSimulateLayoutCycle.m in Sources */ = {isa = PBXBuildFile; fileRef = 8AC315831DED94790093AEA0 /* UIViewController+HUBSimulateLayoutCycle.m */; };
 		8AC315871DEDAB490093AEA0 /* HUBDefaultComponentLayoutManagerTests.m in Sources */ = {isa = PBXBuildFile; fileRef = 8AC315861DEDAB490093AEA0 /* HUBDefaultComponentLayoutManagerTests.m */; };
-=======
-		8AC3158E1DEDE2D40093AEA0 /* testImage.png in Resources */ = {isa = PBXBuildFile; fileRef = 8AC3158D1DEDE2D40093AEA0 /* testImage.png */; };
->>>>>>> e41e5e3a
 		8ACA8C871D1818920015310F /* HUBComponentModelBuilderShowcaseSnapshotGenerator.m in Sources */ = {isa = PBXBuildFile; fileRef = 8ACA8C861D1818920015310F /* HUBComponentModelBuilderShowcaseSnapshotGenerator.m */; };
 		8ACB2A7A1C6A2F7C000741D7 /* HUBIdentifier.m in Sources */ = {isa = PBXBuildFile; fileRef = 8ACB2A791C6A2F7C000741D7 /* HUBIdentifier.m */; };
 		8ACB2A7C1C6A2F99000741D7 /* HUBIdentifierTests.m in Sources */ = {isa = PBXBuildFile; fileRef = 8ACB2A7B1C6A2F99000741D7 /* HUBIdentifierTests.m */; };
@@ -350,13 +347,10 @@
 		8AA97C1F1C60D8270078F19D /* HUBComponentImageDataJSONSchema.h */ = {isa = PBXFileReference; lastKnownFileType = sourcecode.c.h; path = HUBComponentImageDataJSONSchema.h; sourceTree = "<group>"; };
 		8AA989491DD1E3C1006CA6AA /* HUBContentOperationExecutionInfo.h */ = {isa = PBXFileReference; fileEncoding = 4; lastKnownFileType = sourcecode.c.h; path = HUBContentOperationExecutionInfo.h; sourceTree = "<group>"; };
 		8AA9894A1DD1E3C1006CA6AA /* HUBContentOperationExecutionInfo.m */ = {isa = PBXFileReference; fileEncoding = 4; lastKnownFileType = sourcecode.c.objc; path = HUBContentOperationExecutionInfo.m; sourceTree = "<group>"; };
-<<<<<<< HEAD
+		8AC3158D1DEDE2D40093AEA0 /* testImage.png */ = {isa = PBXFileReference; lastKnownFileType = image.png; name = testImage.png; path = resources/testImage.png; sourceTree = "<group>"; };
 		8AC315821DED94790093AEA0 /* UIViewController+HUBSimulateLayoutCycle.h */ = {isa = PBXFileReference; fileEncoding = 4; lastKnownFileType = sourcecode.c.h; path = "UIViewController+HUBSimulateLayoutCycle.h"; sourceTree = "<group>"; };
 		8AC315831DED94790093AEA0 /* UIViewController+HUBSimulateLayoutCycle.m */ = {isa = PBXFileReference; fileEncoding = 4; lastKnownFileType = sourcecode.c.objc; path = "UIViewController+HUBSimulateLayoutCycle.m"; sourceTree = "<group>"; };
 		8AC315861DEDAB490093AEA0 /* HUBDefaultComponentLayoutManagerTests.m */ = {isa = PBXFileReference; fileEncoding = 4; lastKnownFileType = sourcecode.c.objc; path = HUBDefaultComponentLayoutManagerTests.m; sourceTree = "<group>"; };
-=======
-		8AC3158D1DEDE2D40093AEA0 /* testImage.png */ = {isa = PBXFileReference; lastKnownFileType = image.png; name = testImage.png; path = resources/testImage.png; sourceTree = "<group>"; };
->>>>>>> e41e5e3a
 		8ACA8C7F1D1805420015310F /* HUBComponentFactoryShowcaseNameProvider.h */ = {isa = PBXFileReference; lastKnownFileType = sourcecode.c.h; path = HUBComponentFactoryShowcaseNameProvider.h; sourceTree = "<group>"; };
 		8ACA8C801D180EC80015310F /* HUBComponentShowcaseManager.h */ = {isa = PBXFileReference; lastKnownFileType = sourcecode.c.h; path = HUBComponentShowcaseManager.h; sourceTree = "<group>"; };
 		8ACA8C841D1816C90015310F /* HUBComponentShowcaseShapshotGenerator.h */ = {isa = PBXFileReference; lastKnownFileType = sourcecode.c.h; path = HUBComponentShowcaseShapshotGenerator.h; sourceTree = "<group>"; };
