--- conflicted
+++ resolved
@@ -67,12 +67,9 @@
 		8A9C9CFF1DDC71930070258F /* HUBAsyncActionWrapper.m in Sources */ = {isa = PBXBuildFile; fileRef = 8A9C9CFE1DDC71930070258F /* HUBAsyncActionWrapper.m */; };
 		8A9ED75D1D4A049C006B27D8 /* HUBComponentReusePool.m in Sources */ = {isa = PBXBuildFile; fileRef = 8A9ED75C1D4A049C006B27D8 /* HUBComponentReusePool.m */; };
 		8A9ED75F1D4A24C2006B27D8 /* HUBComponentModelTests.m in Sources */ = {isa = PBXBuildFile; fileRef = 8A9ED75E1D4A24C2006B27D8 /* HUBComponentModelTests.m */; };
-<<<<<<< HEAD
+		8AA124DD1DE8831B0076582D /* HUBComponentReusePoolMock.m in Sources */ = {isa = PBXBuildFile; fileRef = 8AA124DC1DE8831B0076582D /* HUBComponentReusePoolMock.m */; };
 		8AA124E71DE89B530076582D /* HUBDefaultComponentLayoutManager.m in Sources */ = {isa = PBXBuildFile; fileRef = 8AA124E61DE89B530076582D /* HUBDefaultComponentLayoutManager.m */; };
 		8AA127EE1DE8A1010076582D /* HUBDefaultComponentFallbackHandler.m in Sources */ = {isa = PBXBuildFile; fileRef = 8AA127ED1DE8A1010076582D /* HUBDefaultComponentFallbackHandler.m */; };
-=======
-		8AA124DD1DE8831B0076582D /* HUBComponentReusePoolMock.m in Sources */ = {isa = PBXBuildFile; fileRef = 8AA124DC1DE8831B0076582D /* HUBComponentReusePoolMock.m */; };
->>>>>>> be139f08
 		8AA29C851C4FAA9200E972B7 /* HUBComponentModelImplementation.m in Sources */ = {isa = PBXBuildFile; fileRef = 8AA29C841C4FAA9200E972B7 /* HUBComponentModelImplementation.m */; };
 		8AA29C881C4FAB6200E972B7 /* HUBComponentImageDataImplementation.m in Sources */ = {isa = PBXBuildFile; fileRef = 8AA29C871C4FAB6200E972B7 /* HUBComponentImageDataImplementation.m */; };
 		8AA29C8C1C4FAD6700E972B7 /* HUBComponentModelBuilderImplementation.m in Sources */ = {isa = PBXBuildFile; fileRef = 8AA29C8B1C4FAD6700E972B7 /* HUBComponentModelBuilderImplementation.m */; };
@@ -311,15 +308,12 @@
 		8A9ED75B1D4A049C006B27D8 /* HUBComponentReusePool.h */ = {isa = PBXFileReference; fileEncoding = 4; lastKnownFileType = sourcecode.c.h; path = HUBComponentReusePool.h; sourceTree = "<group>"; };
 		8A9ED75C1D4A049C006B27D8 /* HUBComponentReusePool.m */ = {isa = PBXFileReference; fileEncoding = 4; lastKnownFileType = sourcecode.c.objc; path = HUBComponentReusePool.m; sourceTree = "<group>"; };
 		8A9ED75E1D4A24C2006B27D8 /* HUBComponentModelTests.m */ = {isa = PBXFileReference; fileEncoding = 4; lastKnownFileType = sourcecode.c.objc; path = HUBComponentModelTests.m; sourceTree = "<group>"; };
-<<<<<<< HEAD
+		8AA124DB1DE8831B0076582D /* HUBComponentReusePoolMock.h */ = {isa = PBXFileReference; fileEncoding = 4; lastKnownFileType = sourcecode.c.h; path = HUBComponentReusePoolMock.h; sourceTree = "<group>"; };
+		8AA124DC1DE8831B0076582D /* HUBComponentReusePoolMock.m */ = {isa = PBXFileReference; fileEncoding = 4; lastKnownFileType = sourcecode.c.objc; path = HUBComponentReusePoolMock.m; sourceTree = "<group>"; };
 		8AA124E51DE89B530076582D /* HUBDefaultComponentLayoutManager.h */ = {isa = PBXFileReference; fileEncoding = 4; lastKnownFileType = sourcecode.c.h; path = HUBDefaultComponentLayoutManager.h; sourceTree = "<group>"; };
 		8AA124E61DE89B530076582D /* HUBDefaultComponentLayoutManager.m */ = {isa = PBXFileReference; fileEncoding = 4; lastKnownFileType = sourcecode.c.objc; path = HUBDefaultComponentLayoutManager.m; sourceTree = "<group>"; };
 		8AA127EC1DE8A1010076582D /* HUBDefaultComponentFallbackHandler.h */ = {isa = PBXFileReference; fileEncoding = 4; lastKnownFileType = sourcecode.c.h; path = HUBDefaultComponentFallbackHandler.h; sourceTree = "<group>"; };
 		8AA127ED1DE8A1010076582D /* HUBDefaultComponentFallbackHandler.m */ = {isa = PBXFileReference; fileEncoding = 4; lastKnownFileType = sourcecode.c.objc; path = HUBDefaultComponentFallbackHandler.m; sourceTree = "<group>"; };
-=======
-		8AA124DB1DE8831B0076582D /* HUBComponentReusePoolMock.h */ = {isa = PBXFileReference; fileEncoding = 4; lastKnownFileType = sourcecode.c.h; path = HUBComponentReusePoolMock.h; sourceTree = "<group>"; };
-		8AA124DC1DE8831B0076582D /* HUBComponentReusePoolMock.m */ = {isa = PBXFileReference; fileEncoding = 4; lastKnownFileType = sourcecode.c.objc; path = HUBComponentReusePoolMock.m; sourceTree = "<group>"; };
->>>>>>> be139f08
 		8AA29C7F1C4FA5FE00E972B7 /* HUBComponentImageData.h */ = {isa = PBXFileReference; lastKnownFileType = sourcecode.c.h; path = HUBComponentImageData.h; sourceTree = "<group>"; };
 		8AA29C801C4FA7B600E972B7 /* HUBComponentModelBuilder.h */ = {isa = PBXFileReference; lastKnownFileType = sourcecode.c.h; path = HUBComponentModelBuilder.h; sourceTree = "<group>"; };
 		8AA29C811C4FA8C400E972B7 /* HUBComponentImageDataBuilder.h */ = {isa = PBXFileReference; lastKnownFileType = sourcecode.c.h; path = HUBComponentImageDataBuilder.h; sourceTree = "<group>"; };
