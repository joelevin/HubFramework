// !$*UTF8*$!
{
	archiveVersion = 1;
	classes = {
	};
	objectVersion = 46;
	objects = {

/* Begin PBXBuildFile section */
		8A786B941C57D62100B2AB9E /* HUBViewModelBuilderImplementation.m in Sources */ = {isa = PBXBuildFile; fileRef = 8A786B931C57D62100B2AB9E /* HUBViewModelBuilderImplementation.m */; };
		8A786B961C57E6F300B2AB9E /* HUBViewModelBuilderTests.m in Sources */ = {isa = PBXBuildFile; fileRef = 8A786B951C57E6F300B2AB9E /* HUBViewModelBuilderTests.m */; };
		8A8808A01C21AD0900ADB737 /* HUBComponentRegistryImplementation.m in Sources */ = {isa = PBXBuildFile; fileRef = 8A88089F1C21AD0900ADB737 /* HUBComponentRegistryImplementation.m */; };
		8AA29C851C4FAA9200E972B7 /* HUBComponentModelImplementation.m in Sources */ = {isa = PBXBuildFile; fileRef = 8AA29C841C4FAA9200E972B7 /* HUBComponentModelImplementation.m */; };
		8AA29C881C4FAB6200E972B7 /* HUBComponentImageDataImplementation.m in Sources */ = {isa = PBXBuildFile; fileRef = 8AA29C871C4FAB6200E972B7 /* HUBComponentImageDataImplementation.m */; };
		8AA29C8C1C4FAD6700E972B7 /* HUBComponentModelBuilderImplementation.m in Sources */ = {isa = PBXBuildFile; fileRef = 8AA29C8B1C4FAD6700E972B7 /* HUBComponentModelBuilderImplementation.m */; };
		8AA29C8F1C4FAFC100E972B7 /* HUBComponentImageDataBuilderImplementation.m in Sources */ = {isa = PBXBuildFile; fileRef = 8AA29C8E1C4FAFC100E972B7 /* HUBComponentImageDataBuilderImplementation.m */; };
		8AA29CF81C4FE59100E972B7 /* HUBComponentModelBuilderTests.m in Sources */ = {isa = PBXBuildFile; fileRef = 8AA29CF71C4FE59100E972B7 /* HUBComponentModelBuilderTests.m */; };
		8ADD42921C21C81100D1A801 /* HUBManager.m in Sources */ = {isa = PBXBuildFile; fileRef = 8ADD42911C21C81100D1A801 /* HUBManager.m */; };
		8ADD429E1C21CF6500D1A801 /* libHubFramework.a in Frameworks */ = {isa = PBXBuildFile; fileRef = 8A07549E1C21A79200AFAD38 /* libHubFramework.a */; };
		8ADD42A71C21CFE800D1A801 /* HUBComponentRegistryTests.m in Sources */ = {isa = PBXBuildFile; fileRef = 8ADD42A51C21CFE800D1A801 /* HUBComponentRegistryTests.m */; };
		8ADD42AA1C21D08100D1A801 /* HUBManagerTests.m in Sources */ = {isa = PBXBuildFile; fileRef = 8ADD42A91C21D08100D1A801 /* HUBManagerTests.m */; };
		8ADD42B11C21D8D700D1A801 /* HUBComponentFallbackHandlerMock.m in Sources */ = {isa = PBXBuildFile; fileRef = 8ADD42B01C21D8D700D1A801 /* HUBComponentFallbackHandlerMock.m */; };
		8ADD43791C21DBE300D1A801 /* HUBComponentMock.m in Sources */ = {isa = PBXBuildFile; fileRef = 8ADD43781C21DBE300D1A801 /* HUBComponentMock.m */; };
		8AF9FA071C5254F5003F3D6C /* HUBViewModelImplementation.m in Sources */ = {isa = PBXBuildFile; fileRef = 8AF9FA061C5254F5003F3D6C /* HUBViewModelImplementation.m */; };
/* End PBXBuildFile section */

/* Begin PBXContainerItemProxy section */
		8ADD429F1C21CF6500D1A801 /* PBXContainerItemProxy */ = {
			isa = PBXContainerItemProxy;
			containerPortal = 8A0754961C21A79200AFAD38 /* Project object */;
			proxyType = 1;
			remoteGlobalIDString = 8A07549D1C21A79200AFAD38;
			remoteInfo = HubFramework;
		};
/* End PBXContainerItemProxy section */

/* Begin PBXCopyFilesBuildPhase section */
		8A07549C1C21A79200AFAD38 /* CopyFiles */ = {
			isa = PBXCopyFilesBuildPhase;
			buildActionMask = 2147483647;
			dstPath = "include/$(PRODUCT_NAME)";
			dstSubfolderSpec = 16;
			files = (
			);
			runOnlyForDeploymentPostprocessing = 0;
		};
/* End PBXCopyFilesBuildPhase section */

/* Begin PBXFileReference section */
		8A07549E1C21A79200AFAD38 /* libHubFramework.a */ = {isa = PBXFileReference; explicitFileType = archive.ar; includeInIndex = 0; path = libHubFramework.a; sourceTree = BUILT_PRODUCTS_DIR; };
		8A0754AC1C21A7C700AFAD38 /* HUBComponent.h */ = {isa = PBXFileReference; lastKnownFileType = sourcecode.c.h; path = HUBComponent.h; sourceTree = "<group>"; };
<<<<<<< HEAD
		8A786B981C58E3FB00B2AB9E /* HUBRemoteContentProvider.h */ = {isa = PBXFileReference; lastKnownFileType = sourcecode.c.h; path = HUBRemoteContentProvider.h; sourceTree = "<group>"; };
		8A786B991C58E4A300B2AB9E /* HUBContentProviderFactory.h */ = {isa = PBXFileReference; lastKnownFileType = sourcecode.c.h; path = HUBContentProviderFactory.h; sourceTree = "<group>"; };
		8A786B9A1C58E4AD00B2AB9E /* HUBLocalContentProvider.h */ = {isa = PBXFileReference; lastKnownFileType = sourcecode.c.h; path = HUBLocalContentProvider.h; sourceTree = "<group>"; };
=======
		8A786B911C57D53600B2AB9E /* HUBViewModelBuilder.h */ = {isa = PBXFileReference; lastKnownFileType = sourcecode.c.h; path = HUBViewModelBuilder.h; sourceTree = "<group>"; };
		8A786B921C57D62100B2AB9E /* HUBViewModelBuilderImplementation.h */ = {isa = PBXFileReference; fileEncoding = 4; lastKnownFileType = sourcecode.c.h; path = HUBViewModelBuilderImplementation.h; sourceTree = "<group>"; };
		8A786B931C57D62100B2AB9E /* HUBViewModelBuilderImplementation.m */ = {isa = PBXFileReference; fileEncoding = 4; lastKnownFileType = sourcecode.c.objc; path = HUBViewModelBuilderImplementation.m; sourceTree = "<group>"; };
		8A786B951C57E6F300B2AB9E /* HUBViewModelBuilderTests.m */ = {isa = PBXFileReference; fileEncoding = 4; lastKnownFileType = sourcecode.c.objc; path = HUBViewModelBuilderTests.m; sourceTree = "<group>"; };
>>>>>>> 8c263fa5
		8A88089C1C21ACA600ADB737 /* spotify_shared.xcconfig */ = {isa = PBXFileReference; lastKnownFileType = text.xcconfig; name = spotify_shared.xcconfig; path = ../../other/spotify_shared.xcconfig; sourceTree = "<group>"; };
		8A88089E1C21AD0900ADB737 /* HUBComponentRegistryImplementation.h */ = {isa = PBXFileReference; fileEncoding = 4; lastKnownFileType = sourcecode.c.h; path = HUBComponentRegistryImplementation.h; sourceTree = "<group>"; };
		8A88089F1C21AD0900ADB737 /* HUBComponentRegistryImplementation.m */ = {isa = PBXFileReference; fileEncoding = 4; lastKnownFileType = sourcecode.c.objc; path = HUBComponentRegistryImplementation.m; sourceTree = "<group>"; };
		8A880ACE1C21AE7A00ADB737 /* module.modulemap */ = {isa = PBXFileReference; fileEncoding = 4; lastKnownFileType = "sourcecode.module-map"; path = module.modulemap; sourceTree = "<group>"; };
		8A880ACF1C21AE9000ADB737 /* HubFramework.h */ = {isa = PBXFileReference; lastKnownFileType = sourcecode.c.h; path = HubFramework.h; sourceTree = "<group>"; };
		8AA29C7F1C4FA5FE00E972B7 /* HUBComponentImageData.h */ = {isa = PBXFileReference; lastKnownFileType = sourcecode.c.h; path = HUBComponentImageData.h; sourceTree = "<group>"; };
		8AA29C801C4FA7B600E972B7 /* HUBComponentModelBuilder.h */ = {isa = PBXFileReference; lastKnownFileType = sourcecode.c.h; path = HUBComponentModelBuilder.h; sourceTree = "<group>"; };
		8AA29C811C4FA8C400E972B7 /* HUBComponentImageDataBuilder.h */ = {isa = PBXFileReference; lastKnownFileType = sourcecode.c.h; path = HUBComponentImageDataBuilder.h; sourceTree = "<group>"; };
		8AA29C831C4FAA9200E972B7 /* HUBComponentModelImplementation.h */ = {isa = PBXFileReference; fileEncoding = 4; lastKnownFileType = sourcecode.c.h; path = HUBComponentModelImplementation.h; sourceTree = "<group>"; };
		8AA29C841C4FAA9200E972B7 /* HUBComponentModelImplementation.m */ = {isa = PBXFileReference; fileEncoding = 4; lastKnownFileType = sourcecode.c.objc; path = HUBComponentModelImplementation.m; sourceTree = "<group>"; };
		8AA29C861C4FAB6200E972B7 /* HUBComponentImageDataImplementation.h */ = {isa = PBXFileReference; fileEncoding = 4; lastKnownFileType = sourcecode.c.h; path = HUBComponentImageDataImplementation.h; sourceTree = "<group>"; };
		8AA29C871C4FAB6200E972B7 /* HUBComponentImageDataImplementation.m */ = {isa = PBXFileReference; fileEncoding = 4; lastKnownFileType = sourcecode.c.objc; path = HUBComponentImageDataImplementation.m; sourceTree = "<group>"; };
		8AA29C8A1C4FAD6700E972B7 /* HUBComponentModelBuilderImplementation.h */ = {isa = PBXFileReference; fileEncoding = 4; lastKnownFileType = sourcecode.c.h; path = HUBComponentModelBuilderImplementation.h; sourceTree = "<group>"; };
		8AA29C8B1C4FAD6700E972B7 /* HUBComponentModelBuilderImplementation.m */ = {isa = PBXFileReference; fileEncoding = 4; lastKnownFileType = sourcecode.c.objc; path = HUBComponentModelBuilderImplementation.m; sourceTree = "<group>"; };
		8AA29C8D1C4FAFC100E972B7 /* HUBComponentImageDataBuilderImplementation.h */ = {isa = PBXFileReference; fileEncoding = 4; lastKnownFileType = sourcecode.c.h; path = HUBComponentImageDataBuilderImplementation.h; sourceTree = "<group>"; };
		8AA29C8E1C4FAFC100E972B7 /* HUBComponentImageDataBuilderImplementation.m */ = {isa = PBXFileReference; fileEncoding = 4; lastKnownFileType = sourcecode.c.objc; path = HUBComponentImageDataBuilderImplementation.m; sourceTree = "<group>"; };
		8AA29CF71C4FE59100E972B7 /* HUBComponentModelBuilderTests.m */ = {isa = PBXFileReference; fileEncoding = 4; lastKnownFileType = sourcecode.c.objc; path = HUBComponentModelBuilderTests.m; sourceTree = "<group>"; };
		8ADD42901C21C7BC00D1A801 /* HUBManager.h */ = {isa = PBXFileReference; lastKnownFileType = sourcecode.c.h; path = HUBManager.h; sourceTree = "<group>"; };
		8ADD42911C21C81100D1A801 /* HUBManager.m */ = {isa = PBXFileReference; fileEncoding = 4; lastKnownFileType = sourcecode.c.objc; path = HUBManager.m; sourceTree = "<group>"; };
		8ADD42931C21C94800D1A801 /* HUBComponentRegistry.h */ = {isa = PBXFileReference; lastKnownFileType = sourcecode.c.h; path = HUBComponentRegistry.h; sourceTree = "<group>"; };
		8ADD42991C21CF6500D1A801 /* HubFrameworkTests.xctest */ = {isa = PBXFileReference; explicitFileType = wrapper.cfbundle; includeInIndex = 0; path = HubFrameworkTests.xctest; sourceTree = BUILT_PRODUCTS_DIR; };
		8ADD42A51C21CFE800D1A801 /* HUBComponentRegistryTests.m */ = {isa = PBXFileReference; fileEncoding = 4; lastKnownFileType = sourcecode.c.objc; path = HUBComponentRegistryTests.m; sourceTree = "<group>"; };
		8ADD42A61C21CFE800D1A801 /* Info.plist */ = {isa = PBXFileReference; fileEncoding = 4; lastKnownFileType = text.plist.xml; path = Info.plist; sourceTree = "<group>"; };
		8ADD42A91C21D08100D1A801 /* HUBManagerTests.m */ = {isa = PBXFileReference; fileEncoding = 4; lastKnownFileType = sourcecode.c.objc; path = HUBManagerTests.m; sourceTree = "<group>"; };
		8ADD42AB1C21D13400D1A801 /* HUBComponentFallbackHandler.h */ = {isa = PBXFileReference; lastKnownFileType = sourcecode.c.h; path = HUBComponentFallbackHandler.h; sourceTree = "<group>"; };
		8ADD42AD1C21D65600D1A801 /* HUBComponentModel.h */ = {isa = PBXFileReference; lastKnownFileType = sourcecode.c.h; path = HUBComponentModel.h; sourceTree = "<group>"; };
		8ADD42AF1C21D8D700D1A801 /* HUBComponentFallbackHandlerMock.h */ = {isa = PBXFileReference; fileEncoding = 4; lastKnownFileType = sourcecode.c.h; path = HUBComponentFallbackHandlerMock.h; sourceTree = "<group>"; };
		8ADD42B01C21D8D700D1A801 /* HUBComponentFallbackHandlerMock.m */ = {isa = PBXFileReference; fileEncoding = 4; lastKnownFileType = sourcecode.c.objc; path = HUBComponentFallbackHandlerMock.m; sourceTree = "<group>"; };
		8ADD43771C21DBE300D1A801 /* HUBComponentMock.h */ = {isa = PBXFileReference; fileEncoding = 4; lastKnownFileType = sourcecode.c.h; path = HUBComponentMock.h; sourceTree = "<group>"; };
		8ADD43781C21DBE300D1A801 /* HUBComponentMock.m */ = {isa = PBXFileReference; fileEncoding = 4; lastKnownFileType = sourcecode.c.objc; path = HUBComponentMock.m; sourceTree = "<group>"; };
		8AF9FA031C5254D5003F3D6C /* HUBViewModel.h */ = {isa = PBXFileReference; lastKnownFileType = sourcecode.c.h; path = HUBViewModel.h; sourceTree = "<group>"; };
		8AF9FA051C5254F5003F3D6C /* HUBViewModelImplementation.h */ = {isa = PBXFileReference; fileEncoding = 4; lastKnownFileType = sourcecode.c.h; path = HUBViewModelImplementation.h; sourceTree = "<group>"; };
		8AF9FA061C5254F5003F3D6C /* HUBViewModelImplementation.m */ = {isa = PBXFileReference; fileEncoding = 4; lastKnownFileType = sourcecode.c.objc; path = HUBViewModelImplementation.m; sourceTree = "<group>"; };
/* End PBXFileReference section */

/* Begin PBXFrameworksBuildPhase section */
		8A07549B1C21A79200AFAD38 /* Frameworks */ = {
			isa = PBXFrameworksBuildPhase;
			buildActionMask = 2147483647;
			files = (
			);
			runOnlyForDeploymentPostprocessing = 0;
		};
		8ADD42961C21CF6500D1A801 /* Frameworks */ = {
			isa = PBXFrameworksBuildPhase;
			buildActionMask = 2147483647;
			files = (
				8ADD429E1C21CF6500D1A801 /* libHubFramework.a in Frameworks */,
			);
			runOnlyForDeploymentPostprocessing = 0;
		};
/* End PBXFrameworksBuildPhase section */

/* Begin PBXGroup section */
		8A0754951C21A79200AFAD38 = {
			isa = PBXGroup;
			children = (
				8A0754AA1C21A7B600AFAD38 /* include */,
				8A0754AB1C21A7B600AFAD38 /* sources */,
				8ADD42A41C21CFE800D1A801 /* tests */,
				8A07549F1C21A79200AFAD38 /* Products */,
				8A88089B1C21AC8C00ADB737 /* Build System */,
			);
			sourceTree = "<group>";
		};
		8A07549F1C21A79200AFAD38 /* Products */ = {
			isa = PBXGroup;
			children = (
				8A07549E1C21A79200AFAD38 /* libHubFramework.a */,
				8ADD42991C21CF6500D1A801 /* HubFrameworkTests.xctest */,
			);
			name = Products;
			sourceTree = "<group>";
		};
		8A0754AA1C21A7B600AFAD38 /* include */ = {
			isa = PBXGroup;
			children = (
				8A880ACE1C21AE7A00ADB737 /* module.modulemap */,
				8A880ACF1C21AE9000ADB737 /* HubFramework.h */,
				8ADD42901C21C7BC00D1A801 /* HUBManager.h */,
				8A786B971C58E3B100B2AB9E /* Content */,
				8AF9FA021C5254CA003F3D6C /* View */,
				8ADD42AC1C21D13B00D1A801 /* Components */,
			);
			path = include;
			sourceTree = "<group>";
		};
		8A0754AB1C21A7B600AFAD38 /* sources */ = {
			isa = PBXGroup;
			children = (
				8ADD42911C21C81100D1A801 /* HUBManager.m */,
				8AF9FA041C5254E8003F3D6C /* View */,
				8AA29C891C4FAD4200E972B7 /* Components */,
			);
			path = sources;
			sourceTree = "<group>";
		};
		8A786B971C58E3B100B2AB9E /* Content */ = {
			isa = PBXGroup;
			children = (
				8A786B991C58E4A300B2AB9E /* HUBContentProviderFactory.h */,
				8A786B981C58E3FB00B2AB9E /* HUBRemoteContentProvider.h */,
				8A786B9A1C58E4AD00B2AB9E /* HUBLocalContentProvider.h */,
			);
			name = Content;
			sourceTree = "<group>";
		};
		8A88089B1C21AC8C00ADB737 /* Build System */ = {
			isa = PBXGroup;
			children = (
				8A88089C1C21ACA600ADB737 /* spotify_shared.xcconfig */,
			);
			name = "Build System";
			sourceTree = "<group>";
		};
		8AA29C891C4FAD4200E972B7 /* Components */ = {
			isa = PBXGroup;
			children = (
				8AA29C831C4FAA9200E972B7 /* HUBComponentModelImplementation.h */,
				8AA29C841C4FAA9200E972B7 /* HUBComponentModelImplementation.m */,
				8AA29C8A1C4FAD6700E972B7 /* HUBComponentModelBuilderImplementation.h */,
				8AA29C8B1C4FAD6700E972B7 /* HUBComponentModelBuilderImplementation.m */,
				8AA29C861C4FAB6200E972B7 /* HUBComponentImageDataImplementation.h */,
				8AA29C871C4FAB6200E972B7 /* HUBComponentImageDataImplementation.m */,
				8AA29C8D1C4FAFC100E972B7 /* HUBComponentImageDataBuilderImplementation.h */,
				8AA29C8E1C4FAFC100E972B7 /* HUBComponentImageDataBuilderImplementation.m */,
				8A88089E1C21AD0900ADB737 /* HUBComponentRegistryImplementation.h */,
				8A88089F1C21AD0900ADB737 /* HUBComponentRegistryImplementation.m */,
			);
			name = Components;
			sourceTree = "<group>";
		};
		8ADD42A41C21CFE800D1A801 /* tests */ = {
			isa = PBXGroup;
			children = (
				8ADD42AE1C21D8C900D1A801 /* mocks */,
				8ADD42A91C21D08100D1A801 /* HUBManagerTests.m */,
				8A786B951C57E6F300B2AB9E /* HUBViewModelBuilderTests.m */,
				8ADD42A51C21CFE800D1A801 /* HUBComponentRegistryTests.m */,
				8AA29CF71C4FE59100E972B7 /* HUBComponentModelBuilderTests.m */,
				8ADD42A61C21CFE800D1A801 /* Info.plist */,
			);
			path = tests;
			sourceTree = "<group>";
		};
		8ADD42AC1C21D13B00D1A801 /* Components */ = {
			isa = PBXGroup;
			children = (
				8A0754AC1C21A7C700AFAD38 /* HUBComponent.h */,
				8ADD42AD1C21D65600D1A801 /* HUBComponentModel.h */,
				8AA29C801C4FA7B600E972B7 /* HUBComponentModelBuilder.h */,
				8AA29C7F1C4FA5FE00E972B7 /* HUBComponentImageData.h */,
				8AA29C811C4FA8C400E972B7 /* HUBComponentImageDataBuilder.h */,
				8ADD42931C21C94800D1A801 /* HUBComponentRegistry.h */,
				8ADD42AB1C21D13400D1A801 /* HUBComponentFallbackHandler.h */,
			);
			name = Components;
			sourceTree = "<group>";
		};
		8ADD42AE1C21D8C900D1A801 /* mocks */ = {
			isa = PBXGroup;
			children = (
				8ADD43771C21DBE300D1A801 /* HUBComponentMock.h */,
				8ADD43781C21DBE300D1A801 /* HUBComponentMock.m */,
				8ADD42AF1C21D8D700D1A801 /* HUBComponentFallbackHandlerMock.h */,
				8ADD42B01C21D8D700D1A801 /* HUBComponentFallbackHandlerMock.m */,
			);
			path = mocks;
			sourceTree = "<group>";
		};
		8AF9FA021C5254CA003F3D6C /* View */ = {
			isa = PBXGroup;
			children = (
				8AF9FA031C5254D5003F3D6C /* HUBViewModel.h */,
				8A786B911C57D53600B2AB9E /* HUBViewModelBuilder.h */,
			);
			name = View;
			sourceTree = "<group>";
		};
		8AF9FA041C5254E8003F3D6C /* View */ = {
			isa = PBXGroup;
			children = (
				8AF9FA051C5254F5003F3D6C /* HUBViewModelImplementation.h */,
				8AF9FA061C5254F5003F3D6C /* HUBViewModelImplementation.m */,
				8A786B921C57D62100B2AB9E /* HUBViewModelBuilderImplementation.h */,
				8A786B931C57D62100B2AB9E /* HUBViewModelBuilderImplementation.m */,
			);
			name = View;
			sourceTree = "<group>";
		};
/* End PBXGroup section */

/* Begin PBXNativeTarget section */
		8A07549D1C21A79200AFAD38 /* HubFramework */ = {
			isa = PBXNativeTarget;
			buildConfigurationList = 8A0754A71C21A79200AFAD38 /* Build configuration list for PBXNativeTarget "HubFramework" */;
			buildPhases = (
				8A07549A1C21A79200AFAD38 /* Sources */,
				8A07549B1C21A79200AFAD38 /* Frameworks */,
				8A07549C1C21A79200AFAD38 /* CopyFiles */,
			);
			buildRules = (
			);
			dependencies = (
			);
			name = HubFramework;
			productName = HubFramework;
			productReference = 8A07549E1C21A79200AFAD38 /* libHubFramework.a */;
			productType = "com.apple.product-type.library.static";
		};
		8ADD42981C21CF6500D1A801 /* HubFrameworkTests */ = {
			isa = PBXNativeTarget;
			buildConfigurationList = 8ADD42A11C21CF6500D1A801 /* Build configuration list for PBXNativeTarget "HubFrameworkTests" */;
			buildPhases = (
				8ADD42951C21CF6500D1A801 /* Sources */,
				8ADD42961C21CF6500D1A801 /* Frameworks */,
				8ADD42971C21CF6500D1A801 /* Resources */,
			);
			buildRules = (
			);
			dependencies = (
				8ADD42A01C21CF6500D1A801 /* PBXTargetDependency */,
			);
			name = HubFrameworkTests;
			productName = HubFrameworkTests;
			productReference = 8ADD42991C21CF6500D1A801 /* HubFrameworkTests.xctest */;
			productType = "com.apple.product-type.bundle.unit-test";
		};
/* End PBXNativeTarget section */

/* Begin PBXProject section */
		8A0754961C21A79200AFAD38 /* Project object */ = {
			isa = PBXProject;
			attributes = {
				LastUpgradeCheck = 0710;
				ORGANIZATIONNAME = Spotify;
				TargetAttributes = {
					8A07549D1C21A79200AFAD38 = {
						CreatedOnToolsVersion = 7.1;
					};
					8ADD42981C21CF6500D1A801 = {
						CreatedOnToolsVersion = 7.1;
					};
				};
			};
			buildConfigurationList = 8A0754991C21A79200AFAD38 /* Build configuration list for PBXProject "HubFramework" */;
			compatibilityVersion = "Xcode 3.2";
			developmentRegion = English;
			hasScannedForEncodings = 0;
			knownRegions = (
				en,
			);
			mainGroup = 8A0754951C21A79200AFAD38;
			productRefGroup = 8A07549F1C21A79200AFAD38 /* Products */;
			projectDirPath = "";
			projectRoot = "";
			targets = (
				8A07549D1C21A79200AFAD38 /* HubFramework */,
				8ADD42981C21CF6500D1A801 /* HubFrameworkTests */,
			);
		};
/* End PBXProject section */

/* Begin PBXResourcesBuildPhase section */
		8ADD42971C21CF6500D1A801 /* Resources */ = {
			isa = PBXResourcesBuildPhase;
			buildActionMask = 2147483647;
			files = (
			);
			runOnlyForDeploymentPostprocessing = 0;
		};
/* End PBXResourcesBuildPhase section */

/* Begin PBXSourcesBuildPhase section */
		8A07549A1C21A79200AFAD38 /* Sources */ = {
			isa = PBXSourcesBuildPhase;
			buildActionMask = 2147483647;
			files = (
				8A8808A01C21AD0900ADB737 /* HUBComponentRegistryImplementation.m in Sources */,
				8AA29C881C4FAB6200E972B7 /* HUBComponentImageDataImplementation.m in Sources */,
				8AA29C851C4FAA9200E972B7 /* HUBComponentModelImplementation.m in Sources */,
				8ADD42921C21C81100D1A801 /* HUBManager.m in Sources */,
				8AA29C8C1C4FAD6700E972B7 /* HUBComponentModelBuilderImplementation.m in Sources */,
				8AF9FA071C5254F5003F3D6C /* HUBViewModelImplementation.m in Sources */,
				8A786B941C57D62100B2AB9E /* HUBViewModelBuilderImplementation.m in Sources */,
				8AA29C8F1C4FAFC100E972B7 /* HUBComponentImageDataBuilderImplementation.m in Sources */,
			);
			runOnlyForDeploymentPostprocessing = 0;
		};
		8ADD42951C21CF6500D1A801 /* Sources */ = {
			isa = PBXSourcesBuildPhase;
			buildActionMask = 2147483647;
			files = (
				8ADD42A71C21CFE800D1A801 /* HUBComponentRegistryTests.m in Sources */,
				8AA29CF81C4FE59100E972B7 /* HUBComponentModelBuilderTests.m in Sources */,
				8ADD43791C21DBE300D1A801 /* HUBComponentMock.m in Sources */,
				8ADD42B11C21D8D700D1A801 /* HUBComponentFallbackHandlerMock.m in Sources */,
				8A786B961C57E6F300B2AB9E /* HUBViewModelBuilderTests.m in Sources */,
				8ADD42AA1C21D08100D1A801 /* HUBManagerTests.m in Sources */,
			);
			runOnlyForDeploymentPostprocessing = 0;
		};
/* End PBXSourcesBuildPhase section */

/* Begin PBXTargetDependency section */
		8ADD42A01C21CF6500D1A801 /* PBXTargetDependency */ = {
			isa = PBXTargetDependency;
			target = 8A07549D1C21A79200AFAD38 /* HubFramework */;
			targetProxy = 8ADD429F1C21CF6500D1A801 /* PBXContainerItemProxy */;
		};
/* End PBXTargetDependency section */

/* Begin XCBuildConfiguration section */
		8A0754A51C21A79200AFAD38 /* Debug */ = {
			isa = XCBuildConfiguration;
			buildSettings = {
				ALWAYS_SEARCH_USER_PATHS = NO;
				CLANG_CXX_LANGUAGE_STANDARD = "gnu++0x";
				CLANG_CXX_LIBRARY = "libc++";
				CLANG_ENABLE_MODULES = YES;
				CLANG_ENABLE_OBJC_ARC = YES;
				CLANG_WARN_BOOL_CONVERSION = YES;
				CLANG_WARN_CONSTANT_CONVERSION = YES;
				CLANG_WARN_DIRECT_OBJC_ISA_USAGE = YES_ERROR;
				CLANG_WARN_EMPTY_BODY = YES;
				CLANG_WARN_ENUM_CONVERSION = YES;
				CLANG_WARN_INT_CONVERSION = YES;
				CLANG_WARN_OBJC_ROOT_CLASS = YES_ERROR;
				CLANG_WARN_UNREACHABLE_CODE = YES;
				CLANG_WARN__DUPLICATE_METHOD_MATCH = YES;
				"CODE_SIGN_IDENTITY[sdk=iphoneos*]" = "iPhone Developer";
				COPY_PHASE_STRIP = NO;
				DEBUG_INFORMATION_FORMAT = dwarf;
				ENABLE_STRICT_OBJC_MSGSEND = YES;
				ENABLE_TESTABILITY = YES;
				GCC_C_LANGUAGE_STANDARD = gnu99;
				GCC_DYNAMIC_NO_PIC = NO;
				GCC_NO_COMMON_BLOCKS = YES;
				GCC_OPTIMIZATION_LEVEL = 0;
				GCC_PREPROCESSOR_DEFINITIONS = (
					"DEBUG=1",
					"$(inherited)",
				);
				GCC_WARN_64_TO_32_BIT_CONVERSION = YES;
				GCC_WARN_ABOUT_RETURN_TYPE = YES_ERROR;
				GCC_WARN_UNDECLARED_SELECTOR = YES;
				GCC_WARN_UNINITIALIZED_AUTOS = YES_AGGRESSIVE;
				GCC_WARN_UNUSED_FUNCTION = YES;
				GCC_WARN_UNUSED_VARIABLE = YES;
				IPHONEOS_DEPLOYMENT_TARGET = 9.1;
				MTL_ENABLE_DEBUG_INFO = YES;
				ONLY_ACTIVE_ARCH = YES;
				SDKROOT = iphoneos;
			};
			name = Debug;
		};
		8A0754A61C21A79200AFAD38 /* Release */ = {
			isa = XCBuildConfiguration;
			buildSettings = {
				ALWAYS_SEARCH_USER_PATHS = NO;
				CLANG_CXX_LANGUAGE_STANDARD = "gnu++0x";
				CLANG_CXX_LIBRARY = "libc++";
				CLANG_ENABLE_MODULES = YES;
				CLANG_ENABLE_OBJC_ARC = YES;
				CLANG_WARN_BOOL_CONVERSION = YES;
				CLANG_WARN_CONSTANT_CONVERSION = YES;
				CLANG_WARN_DIRECT_OBJC_ISA_USAGE = YES_ERROR;
				CLANG_WARN_EMPTY_BODY = YES;
				CLANG_WARN_ENUM_CONVERSION = YES;
				CLANG_WARN_INT_CONVERSION = YES;
				CLANG_WARN_OBJC_ROOT_CLASS = YES_ERROR;
				CLANG_WARN_UNREACHABLE_CODE = YES;
				CLANG_WARN__DUPLICATE_METHOD_MATCH = YES;
				"CODE_SIGN_IDENTITY[sdk=iphoneos*]" = "iPhone Developer";
				COPY_PHASE_STRIP = NO;
				DEBUG_INFORMATION_FORMAT = "dwarf-with-dsym";
				ENABLE_NS_ASSERTIONS = NO;
				ENABLE_STRICT_OBJC_MSGSEND = YES;
				GCC_C_LANGUAGE_STANDARD = gnu99;
				GCC_NO_COMMON_BLOCKS = YES;
				GCC_WARN_64_TO_32_BIT_CONVERSION = YES;
				GCC_WARN_ABOUT_RETURN_TYPE = YES_ERROR;
				GCC_WARN_UNDECLARED_SELECTOR = YES;
				GCC_WARN_UNINITIALIZED_AUTOS = YES_AGGRESSIVE;
				GCC_WARN_UNUSED_FUNCTION = YES;
				GCC_WARN_UNUSED_VARIABLE = YES;
				IPHONEOS_DEPLOYMENT_TARGET = 9.1;
				MTL_ENABLE_DEBUG_INFO = NO;
				SDKROOT = iphoneos;
				VALIDATE_PRODUCT = YES;
			};
			name = Release;
		};
		8A0754A81C21A79200AFAD38 /* Debug */ = {
			isa = XCBuildConfiguration;
			baseConfigurationReference = 8A88089C1C21ACA600ADB737 /* spotify_shared.xcconfig */;
			buildSettings = {
				DEFINES_MODULE = YES;
				OTHER_LDFLAGS = "-ObjC";
				PRODUCT_NAME = "$(TARGET_NAME)";
				SKIP_INSTALL = YES;
			};
			name = Debug;
		};
		8A0754A91C21A79200AFAD38 /* Release */ = {
			isa = XCBuildConfiguration;
			baseConfigurationReference = 8A88089C1C21ACA600ADB737 /* spotify_shared.xcconfig */;
			buildSettings = {
				DEFINES_MODULE = YES;
				OTHER_LDFLAGS = "-ObjC";
				PRODUCT_NAME = "$(TARGET_NAME)";
				SKIP_INSTALL = YES;
			};
			name = Release;
		};
		8ADD42A21C21CF6500D1A801 /* Debug */ = {
			isa = XCBuildConfiguration;
			buildSettings = {
				INFOPLIST_FILE = tests/Info.plist;
				LD_RUNPATH_SEARCH_PATHS = "$(inherited) @executable_path/Frameworks @loader_path/Frameworks";
				PRODUCT_BUNDLE_IDENTIFIER = com.spotify.HubFrameworkTests;
				PRODUCT_NAME = "$(TARGET_NAME)";
			};
			name = Debug;
		};
		8ADD42A31C21CF6500D1A801 /* Release */ = {
			isa = XCBuildConfiguration;
			buildSettings = {
				INFOPLIST_FILE = tests/Info.plist;
				LD_RUNPATH_SEARCH_PATHS = "$(inherited) @executable_path/Frameworks @loader_path/Frameworks";
				PRODUCT_BUNDLE_IDENTIFIER = com.spotify.HubFrameworkTests;
				PRODUCT_NAME = "$(TARGET_NAME)";
			};
			name = Release;
		};
/* End XCBuildConfiguration section */

/* Begin XCConfigurationList section */
		8A0754991C21A79200AFAD38 /* Build configuration list for PBXProject "HubFramework" */ = {
			isa = XCConfigurationList;
			buildConfigurations = (
				8A0754A51C21A79200AFAD38 /* Debug */,
				8A0754A61C21A79200AFAD38 /* Release */,
			);
			defaultConfigurationIsVisible = 0;
			defaultConfigurationName = Release;
		};
		8A0754A71C21A79200AFAD38 /* Build configuration list for PBXNativeTarget "HubFramework" */ = {
			isa = XCConfigurationList;
			buildConfigurations = (
				8A0754A81C21A79200AFAD38 /* Debug */,
				8A0754A91C21A79200AFAD38 /* Release */,
			);
			defaultConfigurationIsVisible = 0;
			defaultConfigurationName = Release;
		};
		8ADD42A11C21CF6500D1A801 /* Build configuration list for PBXNativeTarget "HubFrameworkTests" */ = {
			isa = XCConfigurationList;
			buildConfigurations = (
				8ADD42A21C21CF6500D1A801 /* Debug */,
				8ADD42A31C21CF6500D1A801 /* Release */,
			);
			defaultConfigurationIsVisible = 0;
			defaultConfigurationName = Release;
		};
/* End XCConfigurationList section */
	};
	rootObject = 8A0754961C21A79200AFAD38 /* Project object */;
}<|MERGE_RESOLUTION|>--- conflicted
+++ resolved
@@ -49,16 +49,13 @@
 /* Begin PBXFileReference section */
 		8A07549E1C21A79200AFAD38 /* libHubFramework.a */ = {isa = PBXFileReference; explicitFileType = archive.ar; includeInIndex = 0; path = libHubFramework.a; sourceTree = BUILT_PRODUCTS_DIR; };
 		8A0754AC1C21A7C700AFAD38 /* HUBComponent.h */ = {isa = PBXFileReference; lastKnownFileType = sourcecode.c.h; path = HUBComponent.h; sourceTree = "<group>"; };
-<<<<<<< HEAD
-		8A786B981C58E3FB00B2AB9E /* HUBRemoteContentProvider.h */ = {isa = PBXFileReference; lastKnownFileType = sourcecode.c.h; path = HUBRemoteContentProvider.h; sourceTree = "<group>"; };
-		8A786B991C58E4A300B2AB9E /* HUBContentProviderFactory.h */ = {isa = PBXFileReference; lastKnownFileType = sourcecode.c.h; path = HUBContentProviderFactory.h; sourceTree = "<group>"; };
-		8A786B9A1C58E4AD00B2AB9E /* HUBLocalContentProvider.h */ = {isa = PBXFileReference; lastKnownFileType = sourcecode.c.h; path = HUBLocalContentProvider.h; sourceTree = "<group>"; };
-=======
 		8A786B911C57D53600B2AB9E /* HUBViewModelBuilder.h */ = {isa = PBXFileReference; lastKnownFileType = sourcecode.c.h; path = HUBViewModelBuilder.h; sourceTree = "<group>"; };
 		8A786B921C57D62100B2AB9E /* HUBViewModelBuilderImplementation.h */ = {isa = PBXFileReference; fileEncoding = 4; lastKnownFileType = sourcecode.c.h; path = HUBViewModelBuilderImplementation.h; sourceTree = "<group>"; };
 		8A786B931C57D62100B2AB9E /* HUBViewModelBuilderImplementation.m */ = {isa = PBXFileReference; fileEncoding = 4; lastKnownFileType = sourcecode.c.objc; path = HUBViewModelBuilderImplementation.m; sourceTree = "<group>"; };
 		8A786B951C57E6F300B2AB9E /* HUBViewModelBuilderTests.m */ = {isa = PBXFileReference; fileEncoding = 4; lastKnownFileType = sourcecode.c.objc; path = HUBViewModelBuilderTests.m; sourceTree = "<group>"; };
->>>>>>> 8c263fa5
+		8A786B981C58E3FB00B2AB9E /* HUBRemoteContentProvider.h */ = {isa = PBXFileReference; lastKnownFileType = sourcecode.c.h; path = HUBRemoteContentProvider.h; sourceTree = "<group>"; };
+		8A786B991C58E4A300B2AB9E /* HUBContentProviderFactory.h */ = {isa = PBXFileReference; lastKnownFileType = sourcecode.c.h; path = HUBContentProviderFactory.h; sourceTree = "<group>"; };
+		8A786B9A1C58E4AD00B2AB9E /* HUBLocalContentProvider.h */ = {isa = PBXFileReference; lastKnownFileType = sourcecode.c.h; path = HUBLocalContentProvider.h; sourceTree = "<group>"; };
 		8A88089C1C21ACA600ADB737 /* spotify_shared.xcconfig */ = {isa = PBXFileReference; lastKnownFileType = text.xcconfig; name = spotify_shared.xcconfig; path = ../../other/spotify_shared.xcconfig; sourceTree = "<group>"; };
 		8A88089E1C21AD0900ADB737 /* HUBComponentRegistryImplementation.h */ = {isa = PBXFileReference; fileEncoding = 4; lastKnownFileType = sourcecode.c.h; path = HUBComponentRegistryImplementation.h; sourceTree = "<group>"; };
 		8A88089F1C21AD0900ADB737 /* HUBComponentRegistryImplementation.m */ = {isa = PBXFileReference; fileEncoding = 4; lastKnownFileType = sourcecode.c.objc; path = HUBComponentRegistryImplementation.m; sourceTree = "<group>"; };
